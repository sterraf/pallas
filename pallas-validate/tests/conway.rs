--- conflicted
+++ resolved
@@ -1,20 +1,10 @@
 pub mod common;
 
 use common::*;
-<<<<<<< HEAD
-use pallas_addresses::{Address, ShelleyAddress, ShelleyPaymentPart};
-use pallas_codec::utils::{Bytes, CborWrap, KeepRaw};
-use pallas_codec::{
-    minicbor::{
-        decode::{Decode, Decoder},
-        encode,
-    },
-=======
 use pallas_codec::minicbor;
 use pallas_codec::minicbor::{
     decode::{Decode, Decoder},
     encode,
->>>>>>> 04dee64d
 };
 use pallas_codec::utils::{Bytes, CborWrap};
 use pallas_primitives::conway::{
@@ -23,7 +13,7 @@
 };
 use pallas_primitives::{
     conway::{DRepVotingThresholds, PoolVotingThresholds},
-    KeyValuePairs, Set,
+    Set,
 };
 use pallas_traverse::MultiEraTx;
 
@@ -37,24 +27,15 @@
         PostAlonzoError, UTxOs, ValidationError::*,
     },
 };
-<<<<<<< HEAD
-use std::{borrow::Cow, collections::BTreeMap};
-=======
->>>>>>> 04dee64d
 
 #[cfg(test)]
 mod conway_tests {
-    use std::borrow::Cow;
+    use std::{borrow::Cow, collections::BTreeMap};
 
     use pallas_addresses::{Address, ShelleyAddress, ShelleyPaymentPart};
     use pallas_primitives::{
-<<<<<<< HEAD
-        conway::{DRepVotingThresholds, PoolVotingThresholds},
-        PositiveCoin, Set,
-=======
         conway::{MintedPostAlonzoTransactionOutput, PseudoTransactionOutput},
-        NonEmptyKeyValuePairs, PositiveCoin,
->>>>>>> 04dee64d
+        PositiveCoin,
     };
     use pallas_traverse::{MultiEraInput, MultiEraOutput};
 
@@ -120,29 +101,9 @@
                 None,
             ),
             (
-<<<<<<< HEAD
-                String::from("01f1e126304308006938d2e8571842ff87302fff95a037b3fd838451b8b3c9396d0680d912487139cb7fc85aa279ea70e8cdacee4c6cae40fd"),
-                Value::Multiasset(
-                    1795660,
-                    [(
-                        "787f0c946b98153500edc0a753e65457250544da8486b17c85708135"
-                            .parse().
-                            unwrap(),
-                        [(
-                            Bytes::from(
-                                hex::decode("506572666563744c6567656e64617279446572705365616c")
-                                    .unwrap(),
-                            ),
-                            PositiveCoin::try_from(1).ok().unwrap(),
-                        )].into(),
-                    )].into(),
-                ),
-                None,
-=======
                 String::from("70faae60072c45d121b6e58ae35c624693ee3dad9ea8ed765eb6f76f9f"),
                 Value::Coin(100270605),
                 Some(PseudoDatumOption::Data(CborWrap(minicbor::decode(&datum_bytes).unwrap()))),
->>>>>>> 04dee64d
                 None,
             ),
         ];
@@ -156,39 +117,8 @@
             Option<CborWrap<MintedScriptRef>>,
         )] = &[
             (
-<<<<<<< HEAD
-                String::from("119068A7A3F008803EDAC87AF1619860F2CDCDE40C26987325ACE138AD81728E7ED4CF324E1323135E7E6D931F01E30792D9CDF17129CB806D"),
-                Value::Multiasset(
-                    1318860,
-                            [(
-                                "95ab9a125c900c14cf7d39093e3577b0c8e39c9f7548a8301a28ee2d"
-                                    .parse().
-                                    unwrap(),
-                                [(
-                                    Bytes::from(
-                                        hex::decode("4164614964696f7431313235")
-                                            .unwrap(),
-                                    ),
-                                    PositiveCoin::try_from(1).ok().unwrap(),
-                                )].into(),
-                            )].into(),
-                ),
-                Some(PseudoDatumOption::Hash(
-                    hex::decode("d75ad82787a8d45b85c156c97736d2c6525d6b3a09b5d6297d1b45c6a63bccd3")
-                        .unwrap()
-                        .as_slice()
-                        .into(),
-                )),
-                None,
-            ),
-            (
-                String::from("01A7D37F1D43D1197A994D95B3CE15D9AF3B4697CC7CDF9BCD1F81688D3499AC08066B36BC6C2D86A21243B940E84DBE5CAC3FAB5F76AB9229"),
-                Value::Coin(231630402),
-                None,
-=======
                 String::from("70faae60072c45d121b6e58ae35c624693ee3dad9ea8ed765eb6f76f9f"),
                 Value::Coin(1624870),
->>>>>>> 04dee64d
                 None,
                 Some(CborWrap(PseudoScript::PlutusV3Script(PlutusScript::<3>(Bytes::from(hex::decode("58a701010032323232323225333002323232323253330073370e900118041baa0011323322533300a3370e900018059baa00513232533300f30110021533300c3370e900018069baa00313371e6eb8c040c038dd50039bae3010300e37546020601c6ea800c5858dd7180780098061baa00516300c001300c300d001300937540022c6014601600660120046010004601000260086ea8004526136565734aae7555cf2ab9f5742ae89").unwrap())))))
             ),
@@ -196,57 +126,6 @@
 
         add_ref_input_conway(&mtx.transaction_body, &mut utxos, ref_info);
 
-<<<<<<< HEAD
-    #[test]
-    // Transaction hash:
-    // 69d925ee5327bf98cbea8cb3aee3274abb5053d10bf2c51a4fd018f15904ec8e
-    fn successful_preview_tx_with_plutus_v2_script() {
-        let cbor_bytes: Vec<u8> = cbor_to_bytes(include_str!("../../test_data/conway2.tx"));
-        let mtx: MintedTx = conway_minted_tx_from_cbor(&cbor_bytes);
-        let metx: MultiEraTx = MultiEraTx::from_conway(&mtx);
-        let tx_outs_info: &[(
-            String,
-            Value,
-            Option<MintedDatumOption>,
-            Option<CborWrap<MintedScriptRef>>,
-        )] = &[
-            (
-                String::from("60b5f82aaebdc942bb0c8774dc712338b82e5133fe69ebbc3b6312098e"),
-                Value::Coin(20000000),
-                None,
-                None,
-            ),
-            (
-                String::from("708D73F125395466F1D68570447E4F4B87CD633C6728F3802B2DCFCA20"),
-                Value::Multiasset(
-                    2000000,
-                    [(
-                        "7F5AC1926607F0D6C000E088CEA67A1EDFDF5CB21F8B7F73412319B0"
-                            .parse()
-                            .unwrap(),
-                        [(
-                            Bytes::from(
-                                hex::decode(
-                                    "B5F82AAEBDC942BB0C8774DC712338B82E5133FE69EBBC3B6312098E",
-                                )
-                                .unwrap(),
-                            ),
-                            PositiveCoin::try_from(1).ok().unwrap(),
-                        )].into(),
-                    )].into()
-                ),
-                Some(PseudoDatumOption::Hash(
-                    hex::decode("923918E403BF43C34B4EF6B48EB2EE04BABED17320D8D1B9FF9AD086E86F44EC")
-                        .unwrap()
-                        .as_slice()
-                        .into(),
-                )),
-                None,
-            ),
-        ];
-        let mut utxos: UTxOs = mk_utxo_for_conway_tx(&mtx.transaction_body, tx_outs_info);
-=======
->>>>>>> 04dee64d
         let collateral_info: &[(
             String,
             Value,
@@ -276,78 +155,6 @@
         match validate_txs(&[metx.clone()], &env, &utxos, &mut cert_state) {
             Ok(()) => (),
             Err(err) => assert!(false, "Unexpected error ({:?})", err),
-<<<<<<< HEAD
-        }
-    }
-
-    #[test]
-    // Transaction hash:
-    // 1825d08e4496cca673fd9e47898b92cf97fdc293a40cf5cff99c5b123b364384
-    fn successful_preprod_tx_with_plutus_v2_script() {
-        let cbor_bytes: Vec<u8> = cbor_to_bytes(include_str!("../../test_data/conway1.tx"));
-        let mtx: MintedTx = conway_minted_tx_from_cbor(&cbor_bytes);
-        let metx: MultiEraTx = MultiEraTx::from_conway(&mtx);
-        let plutus_data_cbor: Vec<u8> = hex::decode(
-            "D8799FD8799F1A1DCD650019300BFF1B0000018B2B449D97581C28B3E2B8259FAABB566361635C4F8BBF31FE1388B15565F917C33C85FF"
-        ).unwrap();
-        let tx_outs_info: &[(
-            String,
-            Value,
-            Option<MintedDatumOption>,
-            Option<CborWrap<MintedScriptRef>>,
-        )] = &[
-            (
-                String::from("30DAB18165AE50399C5E477E0CFB38D0B35B32C75F7EB150EBC7874A5EDAB18165AE50399C5E477E0CFB38D0B35B32C75F7EB150EBC7874A5E"),
-                Value::Multiasset(
-                    2000000,
-                    [(
-                        "CCFC2EFE9C1C360EF60D7D2E35CDD359FAD373A62A8905345F8A8BC4"
-                            .parse().
-                            unwrap(),
-                        [(
-                            Bytes::from(
-                                hex::decode("4F7261636C65546872656164546F6B656E")
-                                    .unwrap(),
-                            ),
-                            PositiveCoin::try_from(1).ok().unwrap(),
-                        )].into()
-                    )].into(),
-                ),
-                Some(PseudoDatumOption::Data(
-                    CborWrap(
-                        KeepRaw::<PlutusData>::decode(
-                            &mut Decoder::new(&plutus_data_cbor),
-                            &mut (),
-                        ).unwrap(),
-                    )
-                )),
-                None,
-            ),
-            (
-                String::from("0028B3E2B8259FAABB566361635C4F8BBF31FE1388B15565F917C33C85700D57DE08040F55793195E7ED87E693DBFCF4A62CF3597B1BC93567"),
-                Value::Coin(86112645),
-                None,
-                None,
-            ),
-        ];
-        let mut utxos: UTxOs = mk_utxo_for_conway_tx(&mtx.transaction_body, tx_outs_info);
-        let collateral_info: &[(
-            String,
-            Value,
-            Option<MintedDatumOption>,
-            Option<CborWrap<MintedScriptRef>>,
-        )] = &[(
-            String::from("0028B3E2B8259FAABB566361635C4F8BBF31FE1388B15565F917C33C85700D57DE08040F55793195E7ED87E693DBFCF4A62CF3597B1BC93567"),
-            Value::Coin(70884589),
-            None,
-            None,
-        )];
-        add_collateral_conway(&mtx.transaction_body, &mut utxos, collateral_info);
-        let acnt = AccountState {
-            treasury: 261_254_564_000_000,
-            reserves: 0,
-=======
->>>>>>> 04dee64d
         };
 
         #[cfg(feature = "phase_two")]
@@ -376,76 +183,6 @@
             Value,
             Option<MintedDatumOption>,
             Option<CborWrap<MintedScriptRef>>,
-<<<<<<< HEAD
-        )] = &[
-            (
-                String::from("719b85d5e8611945505f078aeededcbed1d6ca11053f61e3f9d999fe44"),
-                Value::Multiasset(
-                    2034438,
-                    [
-                        (
-                            "D195CA7DB29F0F13A00CAC7FCA70426FF60BAD4E1E87D3757FAE8484"
-                                .parse()
-                                .unwrap(),
-                            [(
-                                Bytes::from(
-                                    hex::decode("323738333331333737")
-                                        .unwrap(),
-                                ),
-                                PositiveCoin::try_from(1).ok().unwrap(),
-                            )].into(),
-                        ),
-                        (
-                            "E4214B7CCE62AC6FBBA385D164DF48E157EAE5863521B4B67CA71D86"
-                                .parse()
-                                .unwrap(),
-                            [(
-                                Bytes::from(
-                                    hex::decode("39B9B709AC8605FC82116A2EFC308181BA297C11950F0F350001E28F0E50868B")
-                                        .unwrap(),
-                                ),
-                                PositiveCoin::try_from(42555569).ok().unwrap(),
-                            )].into(),
-                        ),
-                    ].into()
-                ),
-                Some(PseudoDatumOption::Hash(
-                    hex::decode("BB6F798DF7709327DB5BEB6C7A20BA5F170DE1841DDC38F98E192CD36E857B22")
-                        .unwrap()
-                        .as_slice()
-                        .into(),
-                )),
-                None,
-            ),
-            (
-                String::from("0121316dbc84420a5ee7461438483564c41fae876029319b3ee641fe4422339411d2df4c9c7c50b3d8f88db98d475e9d1bccd4244b412fbe5e"),
-                Value::Multiasset(
-                    197714998,
-                            [(
-                                "29D222CE763455E3D7A09A665CE554F00AC89D2E99A1A83D267170C6"
-                                    .parse().
-                                    unwrap(),
-                                [(
-                                    Bytes::from(
-                                        hex::decode("4D494E")
-                                            .unwrap(),
-                                    ),
-                                    PositiveCoin::try_from(4913396066).ok().unwrap(),
-                                )].into(),
-                            )].into(),
-                ),
-                None,
-                None,
-            ),
-        ];
-        let mut utxos: UTxOs = mk_utxo_for_conway_tx(&mtx.transaction_body, tx_outs_info);
-        let collateral_info: &[(
-            String,
-            Value,
-            Option<MintedDatumOption>,
-            Option<CborWrap<MintedScriptRef>>,
-=======
->>>>>>> 04dee64d
         )] = &[(
             String::from("71faae60072c45d121b6e58ae35c624693ee3dad9ea8ed765eb6f76f9f"),
             Value::Coin(2000000),
@@ -464,39 +201,8 @@
             Option<CborWrap<MintedScriptRef>>,
         )] = &[
             (
-<<<<<<< HEAD
-                String::from("11A55F409501BF65805BB0DC76F6F9AE90B61E19ED870BC0025681360881728E7ED4CF324E1323135E7E6D931F01E30792D9CDF17129CB806D"),
-                Value::Multiasset(
-                    1689618,
-                    [(
-                        "29D222CE763455E3D7A09A665CE554F00AC89D2E99A1A83D267170C6"
-                            .parse().
-                            unwrap(),
-                        [(
-                            Bytes::from(
-                                hex::decode("4D494E")
-                                    .unwrap(),
-                            ),
-                            PositiveCoin::try_from(1).ok().unwrap(),
-                        )].into(),
-                    )].into(),
-                ),
-                Some(PseudoDatumOption::Hash(
-                    hex::decode("d5b534d58e737861bac5135b5242297b3465c146cc0ddae0bd52547c52305ee7")
-                        .unwrap()
-                        .as_slice()
-                        .into(),
-                )),
-                None,
-            ),
-            (
-                String::from("01EDA33318624ADE03D53B7E954713D9E69440891F0D02E823267B610D6018DC6C7989A46EC26822425A3D2BAC60EEC2682A022740361ED957"),
-                Value::Coin(5000000),
-                None,
-=======
                 String::from("71faae60072c45d121b6e58ae35c624693ee3dad9ea8ed765eb6f76f9f"),
                 Value::Coin(1624870),
->>>>>>> 04dee64d
                 None,
                 Some(CborWrap(PseudoScript::PlutusV3Script(PlutusScript::<3>(Bytes::from(hex::decode("58a701010032323232323225333002323232323253330073370e900118041baa0011323322533300a3370e900018059baa00513232533300f30110021533300c3370e900018069baa00313371e6eb8c040c038dd50039bae3010300e37546020601c6ea800c5858dd7180780098061baa00516300c001300c300d001300937540022c6014601600660120046010004601000260086ea8004526136565734aae7555cf2ab9f5742ae89").unwrap())))))
             ),
@@ -778,48 +484,6 @@
             Value,
             Option<MintedDatumOption>,
             Option<CborWrap<MintedScriptRef>>,
-<<<<<<< HEAD
-        )] = &[
-            (
-                String::from("11a55f409501bf65805bb0dc76f6f9ae90b61e19ed870bc0025681360881728e7ed4cf324e1323135e7e6d931f01e30792d9cdf17129cb806d"),
-                Value::Coin(25000000),
-                Some(PseudoDatumOption::Hash(
-                    hex::decode("3E8C4B1D396BB8132E5097F5A2F012D97900CBC496A3745DB4226CEA4CB66465")
-                        .unwrap()
-                        .as_slice()
-                        .into(),
-                )),
-                None,
-            ),
-            (
-                String::from("01f1e126304308006938d2e8571842ff87302fff95a037b3fd838451b8b3c9396d0680d912487139cb7fc85aa279ea70e8cdacee4c6cae40fd"),
-                Value::Multiasset(
-                    1795660,
-                    [(
-                        "787f0c946b98153500edc0a753e65457250544da8486b17c85708135"
-                            .parse().
-                            unwrap(),
-                        [(
-                            Bytes::from(
-                                hex::decode("506572666563744c6567656e64617279446572705365616c")
-                                    .unwrap(),
-                            ),
-                            PositiveCoin::try_from(1).ok().unwrap(),
-                        )].into(),
-                    )].into(),
-                ),
-                None,
-                None,
-            ),
-        ];
-        let mut utxos: UTxOs = mk_utxo_for_conway_tx(&mtx.transaction_body, tx_outs_info);
-        let collateral_info: &[(
-            String,
-            Value,
-            Option<MintedDatumOption>,
-            Option<CborWrap<MintedScriptRef>>,
-=======
->>>>>>> 04dee64d
         )] = &[(
             String::from("015c5c318d01f729e205c95eb1b02d623dd10e78ea58f72d0c13f892b2e8904edc699e2f0ce7b72be7cec991df651a222e2ae9244eb5975cba"),
             Value::Coin(20000000),
@@ -868,48 +532,6 @@
             Value,
             Option<MintedDatumOption>,
             Option<CborWrap<MintedScriptRef>>,
-<<<<<<< HEAD
-        )] = &[
-            (
-                String::from("11a55f409501bf65805bb0dc76f6f9ae90b61e19ed870bc0025681360881728e7ed4cf324e1323135e7e6d931f01e30792d9cdf17129cb806d"),
-                Value::Coin(25000000),
-                Some(PseudoDatumOption::Hash(
-                    hex::decode("3E8C4B1D396BB8132E5097F5A2F012D97900CBC496A3745DB4226CEA4CB66465")
-                        .unwrap()
-                        .as_slice()
-                        .into(),
-                )),
-                None,
-            ),
-            (
-                String::from("01f1e126304308006938d2e8571842ff87302fff95a037b3fd838451b8b3c9396d0680d912487139cb7fc85aa279ea70e8cdacee4c6cae40fd"),
-                Value::Multiasset(
-                    1795660,
-                    [(
-                        "787f0c946b98153500edc0a753e65457250544da8486b17c85708135"
-                            .parse().
-                            unwrap(),
-                        [(
-                            Bytes::from(
-                                hex::decode("506572666563744c6567656e64617279446572705365616c")
-                                            .unwrap(),
-                            ),
-                            PositiveCoin::try_from(1).ok().unwrap(),
-                        )].into(),
-                    )].into(),
-                ),
-                None,
-                None,
-            ),
-        ];
-        let mut utxos: UTxOs = mk_utxo_for_conway_tx(&mtx.transaction_body, tx_outs_info);
-        let collateral_info: &[(
-            String,
-            Value,
-            Option<MintedDatumOption>,
-            Option<CborWrap<MintedScriptRef>>,
-=======
->>>>>>> 04dee64d
         )] = &[(
             String::from("015c5c318d01f729e205c95eb1b02d623dd10e78ea58f72d0c13f892b2e8904edc699e2f0ce7b72be7cec991df651a222e2ae9244eb5975cba"),
             Value::Coin(20000000),
@@ -953,42 +575,256 @@
             Value,
             Option<MintedDatumOption>,
             Option<CborWrap<MintedScriptRef>>,
-<<<<<<< HEAD
-        )] = &[
-            (
-                String::from("11a55f409501bf65805bb0dc76f6f9ae90b61e19ed870bc0025681360881728e7ed4cf324e1323135e7e6d931f01e30792d9cdf17129cb806d"),
-                Value::Coin(25000000),
-                Some(PseudoDatumOption::Hash(
-                    hex::decode("3E8C4B1D396BB8132E5097F5A2F012D97900CBC496A3745DB4226CEA4CB66465")
-                        .unwrap()
-                        .as_slice()
-                        .into(),
-                )),
-                None,
+        )] = &[(
+            String::from("015c5c318d01f729e205c95eb1b02d623dd10e78ea58f72d0c13f892b2e8904edc699e2f0ce7b72be7cec991df651a222e2ae9244eb5975cba"),
+            Value::Coin(20000000),
+            None,
+            None,
+        )];
+        let utxos: UTxOs = mk_utxo_for_conway_tx(&mtx.transaction_body, tx_outs_info);
+        let mut conway_prot_params: ConwayProtParams = mk_mainnet_params_epoch_365();
+        conway_prot_params.max_value_size = 0; // This value was 5000 during Babbage on mainnet.
+        let acnt = AccountState {
+            treasury: 261_254_564_000_000,
+            reserves: 0,
+        };
+
+        let env: Environment = Environment {
+            prot_params: MultiEraProtocolParameters::Conway(conway_prot_params),
+            prot_magic: 764824073,
+            block_slot: 72316896,
+            network_id: 1,
+            acnt: Some(acnt),
+        };
+        let mut cert_state: CertState = CertState::default();
+        match validate_txs(&[metx], &env, &utxos, &mut cert_state) {
+            Ok(()) => assert!(false, "Max value size exceeded"),
+            Err(err) => match err {
+                PostAlonzo(PostAlonzoError::MaxValSizeExceeded) => (),
+                _ => assert!(false, "Unexpected error ({:?})", err),
+            },
+        }
+    }
+
+    #[test]
+    // Same as successful_mainnet_tx, except that the transaction's network ID is
+    // altered.
+    fn tx_network_id() {
+        let cbor_bytes: Vec<u8> = cbor_to_bytes(include_str!("../../test_data/conway3.tx"));
+        let mut mtx: MintedTx = conway_minted_tx_from_cbor(&cbor_bytes);
+        let tx_outs_info: &[(
+            String,
+            Value,
+            Option<MintedDatumOption>,
+            Option<CborWrap<MintedScriptRef>>,
+        )] = &[(
+            String::from("015c5c318d01f729e205c95eb1b02d623dd10e78ea58f72d0c13f892b2e8904edc699e2f0ce7b72be7cec991df651a222e2ae9244eb5975cba"),
+            Value::Coin(20000000),
+            None,
+            None,
+        )];
+        let utxos: UTxOs = mk_utxo_for_conway_tx(&mtx.transaction_body, tx_outs_info);
+        let mut tx_body: MintedTransactionBody = (*mtx.transaction_body).clone();
+        tx_body.network_id = Some(NetworkId::Testnet);
+        let mut tx_buf: Vec<u8> = Vec::new();
+        let _ = encode(tx_body, &mut tx_buf);
+        mtx.transaction_body =
+            Decode::decode(&mut Decoder::new(tx_buf.as_slice()), &mut ()).unwrap();
+        let metx: MultiEraTx = MultiEraTx::from_conway(&mtx);
+        let acnt = AccountState {
+            treasury: 261_254_564_000_000,
+            reserves: 0,
+        };
+
+        let env: Environment = Environment {
+            prot_params: MultiEraProtocolParameters::Conway(mk_mainnet_params_epoch_365()),
+            prot_magic: 764824073,
+            block_slot: 72316896,
+            network_id: 1,
+            acnt: Some(acnt),
+        };
+        let mut cert_state: CertState = CertState::default();
+        match validate_txs(&[metx], &env, &utxos, &mut cert_state) {
+            Ok(()) => assert!(
+                false,
+                "Transaction network ID should match environment network ID"
             ),
-            (
-                String::from("01f1e126304308006938d2e8571842ff87302fff95a037b3fd838451b8b3c9396d0680d912487139cb7fc85aa279ea70e8cdacee4c6cae40fd"),
-                Value::Multiasset(
-                    1795660,
-                    [(
-                        "787f0c946b98153500edc0a753e65457250544da8486b17c85708135"
-                            .parse().
-                            unwrap(),
-                        [(
-                            Bytes::from(
-                                hex::decode("506572666563744c6567656e64617279446572705365616c")
-                                    .unwrap(),
-                            ),
-                            PositiveCoin::try_from(1).ok().unwrap(),
-                        )].into(),
-                    )].into(),
-                ),
-                None,
-                None,
-            ),
-        ];
+            Err(err) => match err {
+                PostAlonzo(PostAlonzoError::TxWrongNetworkID) => (),
+                _ => assert!(false, "Unexpected error ({:?})", err),
+            },
+        }
+    }
+
+    #[test]
+    // Same as successful_mainnet_tx_with_plutus_v3_script, except that all
+    // collaterals are removed before calling validation.
+    fn no_collateral_inputs() {
+        let cbor_bytes: Vec<u8> = cbor_to_bytes(include_str!("../../test_data/conway6.tx"));
+        let mut mtx: MintedTx = conway_minted_tx_from_cbor(&cbor_bytes);
+        let datum_bytes = cbor_to_bytes("d8799f4568656c6c6fff");
+
+        let tx_outs_info: &[(
+            String,
+            Value,
+            Option<MintedDatumOption>,
+            Option<CborWrap<MintedScriptRef>>,
+        )] = &[(
+            String::from("71faae60072c45d121b6e58ae35c624693ee3dad9ea8ed765eb6f76f9f"),
+            Value::Coin(2000000),
+            Some(PseudoDatumOption::Data(CborWrap(
+                minicbor::decode(&datum_bytes).unwrap(),
+            ))),
+            None,
+        )];
+
         let mut utxos: UTxOs = mk_utxo_for_conway_tx(&mtx.transaction_body, tx_outs_info);
-        let old_address: Address = match hex::decode(String::from("01f1e126304308006938d2e8571842ff87302fff95a037b3fd838451b8b3c9396d0680d912487139cb7fc85aa279ea70e8cdacee4c6cae40fd")) {
+
+        let collateral_info: &[(
+            String,
+            Value,
+            Option<MintedDatumOption>,
+            Option<CborWrap<MintedScriptRef>>,
+        )] = &[(
+            String::from("015c5c318d01f729e205c95eb1b02d623dd10e78ea58f72d0c13f892b2e8904edc699e2f0ce7b72be7cec991df651a222e2ae9244eb5975cba"),
+            Value::Coin(49731771),
+            None,
+            None,
+        )];
+        add_collateral_conway(&mtx.transaction_body, &mut utxos, collateral_info);
+
+        let acnt = AccountState {
+            treasury: 261_254_564_000_000,
+            reserves: 0,
+        };
+
+        let env: Environment = Environment {
+            prot_params: MultiEraProtocolParameters::Conway(mk_mainnet_params_epoch_380()),
+            prot_magic: 764824073,
+            block_slot: 149807950,
+            network_id: 1,
+            acnt: Some(acnt),
+        };
+        let mut tx_body: MintedTransactionBody = (*mtx.transaction_body).clone();
+        tx_body.collateral = None;
+        let mut tx_buf: Vec<u8> = Vec::new();
+        let _ = encode(tx_body, &mut tx_buf);
+        mtx.transaction_body =
+            Decode::decode(&mut Decoder::new(tx_buf.as_slice()), &mut ()).unwrap();
+        let metx: MultiEraTx = MultiEraTx::from_conway(&mtx);
+
+        let mut cert_state: CertState = CertState::default();
+        match validate_txs(&[metx], &env, &utxos, &mut cert_state) {
+            Ok(()) => assert!(false, "No collateral inputs"),
+            Err(err) => match err {
+                PostAlonzo(PostAlonzoError::CollateralMissing) => (),
+                _ => assert!(false, "Unexpected error ({:?})", err),
+            },
+        }
+    }
+
+    #[test]
+    // Same as successful_mainnet_tx_with_plutus_v3_script, except that validation
+    // is called on an environment which does not allow enough collateral inputs
+    // for the transaction to be valid.
+    fn too_many_collateral_inputs() {
+        let cbor_bytes: Vec<u8> = cbor_to_bytes(include_str!("../../test_data/conway6.tx"));
+        let mtx: MintedTx = conway_minted_tx_from_cbor(&cbor_bytes);
+        let metx: MultiEraTx = MultiEraTx::from_conway(&mtx);
+        let datum_bytes = cbor_to_bytes("d8799f4568656c6c6fff");
+
+        let tx_outs_info: &[(
+            String,
+            Value,
+            Option<MintedDatumOption>,
+            Option<CborWrap<MintedScriptRef>>,
+        )] = &[(
+            String::from("71faae60072c45d121b6e58ae35c624693ee3dad9ea8ed765eb6f76f9f"),
+            Value::Coin(2000000),
+            Some(PseudoDatumOption::Data(CborWrap(
+                minicbor::decode(&datum_bytes).unwrap(),
+            ))),
+            None,
+        )];
+
+        let mut utxos: UTxOs = mk_utxo_for_conway_tx(&mtx.transaction_body, tx_outs_info);
+
+        let collateral_info: &[(
+            String,
+            Value,
+            Option<MintedDatumOption>,
+            Option<CborWrap<MintedScriptRef>>,
+        )] = &[(
+            String::from("015c5c318d01f729e205c95eb1b02d623dd10e78ea58f72d0c13f892b2e8904edc699e2f0ce7b72be7cec991df651a222e2ae9244eb5975cba"),
+            Value::Coin(49731771),
+            None,
+            None,
+        )];
+        add_collateral_conway(&mtx.transaction_body, &mut utxos, collateral_info);
+
+        let acnt = AccountState {
+            treasury: 261_254_564_000_000,
+            reserves: 0,
+        };
+
+        let mut conway_prot_params: ConwayProtParams = mk_mainnet_params_epoch_380();
+        conway_prot_params.max_collateral_inputs = 0;
+
+        let env: Environment = Environment {
+            prot_params: MultiEraProtocolParameters::Conway(conway_prot_params),
+            prot_magic: 764824073,
+            block_slot: 149807950,
+            network_id: 1,
+            acnt: Some(acnt),
+        };
+
+        let mut cert_state: CertState = CertState::default();
+        match validate_txs(&[metx], &env, &utxos, &mut cert_state) {
+            Ok(()) => assert!(false, "Number of collateral inputs should be within limits"),
+            Err(err) => match err {
+                PostAlonzo(PostAlonzoError::TooManyCollaterals) => (),
+                _ => assert!(false, "Unexpected error ({:?})", err),
+            },
+        }
+    }
+
+    #[test]
+    // Same as successful_mainnet_tx_with_plutus_v3_script, except that the address
+    // of a collateral inputs is altered into a script-locked one.
+    fn collateral_is_not_verification_key_locked() {
+        let cbor_bytes: Vec<u8> = cbor_to_bytes(include_str!("../../test_data/conway6.tx"));
+        let mtx: MintedTx = conway_minted_tx_from_cbor(&cbor_bytes);
+        let datum_bytes = cbor_to_bytes("d8799f4568656c6c6fff");
+
+        let tx_outs_info: &[(
+            String,
+            Value,
+            Option<MintedDatumOption>,
+            Option<CborWrap<MintedScriptRef>>,
+        )] = &[(
+            String::from("71faae60072c45d121b6e58ae35c624693ee3dad9ea8ed765eb6f76f9f"),
+            Value::Coin(2000000),
+            Some(PseudoDatumOption::Data(CborWrap(
+                minicbor::decode(&datum_bytes).unwrap(),
+            ))),
+            None,
+        )];
+
+        let mut utxos: UTxOs = mk_utxo_for_conway_tx(&mtx.transaction_body, tx_outs_info);
+
+        let acnt = AccountState {
+            treasury: 261_254_564_000_000,
+            reserves: 0,
+        };
+
+        let env: Environment = Environment {
+            prot_params: MultiEraProtocolParameters::Conway(mk_mainnet_params_epoch_380()),
+            prot_magic: 764824073,
+            block_slot: 149807950,
+            network_id: 1,
+            acnt: Some(acnt),
+        };
+        let old_address: Address = match hex::decode(String::from("015c5c318d01f729e205c95eb1b02d623dd10e78ea58f72d0c13f892b2e8904edc699e2f0ce7b72be7cec991df651a222e2ae9244eb5975cba")) {
             Ok(bytes_vec) => Address::from_bytes(bytes_vec.as_slice()).unwrap(),
             _ => panic!("Unable to parse collateral input address"),
         };
@@ -1021,85 +857,55 @@
         )));
         utxos.insert(multi_era_in, multi_era_out);
         let metx: MultiEraTx = MultiEraTx::from_conway(&mtx);
-=======
-        )] = &[(
-            String::from("015c5c318d01f729e205c95eb1b02d623dd10e78ea58f72d0c13f892b2e8904edc699e2f0ce7b72be7cec991df651a222e2ae9244eb5975cba"),
-            Value::Coin(20000000),
-            None,
-            None,
-        )];
-        let utxos: UTxOs = mk_utxo_for_conway_tx(&mtx.transaction_body, tx_outs_info);
-        let mut conway_prot_params: ConwayProtParams = mk_mainnet_params_epoch_365();
-        conway_prot_params.max_value_size = 0; // This value was 5000 during Babbage on mainnet.
->>>>>>> 04dee64d
-        let acnt = AccountState {
-            treasury: 261_254_564_000_000,
-            reserves: 0,
-        };
-
-        let env: Environment = Environment {
-            prot_params: MultiEraProtocolParameters::Conway(conway_prot_params),
+
+        let mut cert_state: CertState = CertState::default();
+        match validate_txs(&[metx], &env, &utxos, &mut cert_state) {
+            Ok(()) => assert!(false, "Collateral inputs should be verification-key locked"),
+            Err(err) => match err {
+                PostAlonzo(PostAlonzoError::CollateralNotVKeyLocked) => (),
+                _ => assert!(false, "Unexpected error ({:?})", err),
+            },
+        }
+    }
+
+    #[test]
+    // Same as successful_mainnet_tx_with_plutus_v3_script, except that the balance
+    // between assets in collateral inputs and assets in collateral return output
+    // contains assets other than lovelace.
+    fn collateral_with_other_assets() {
+        let cbor_bytes: Vec<u8> = cbor_to_bytes(include_str!("../../test_data/conway6.tx"));
+        let mtx: MintedTx = conway_minted_tx_from_cbor(&cbor_bytes);
+        let metx: MultiEraTx = MultiEraTx::from_conway(&mtx);
+        let datum_bytes = cbor_to_bytes("d8799f4568656c6c6fff");
+
+        let tx_outs_info: &[(
+            String,
+            Value,
+            Option<MintedDatumOption>,
+            Option<CborWrap<MintedScriptRef>>,
+        )] = &[(
+            String::from("71faae60072c45d121b6e58ae35c624693ee3dad9ea8ed765eb6f76f9f"),
+            Value::Coin(2000000),
+            Some(PseudoDatumOption::Data(CborWrap(
+                minicbor::decode(&datum_bytes).unwrap(),
+            ))),
+            None,
+        )];
+
+        let mut utxos: UTxOs = mk_utxo_for_conway_tx(&mtx.transaction_body, tx_outs_info);
+
+        let acnt = AccountState {
+            treasury: 261_254_564_000_000,
+            reserves: 0,
+        };
+
+        let env: Environment = Environment {
+            prot_params: MultiEraProtocolParameters::Conway(mk_mainnet_params_epoch_380()),
             prot_magic: 764824073,
-            block_slot: 72316896,
+            block_slot: 149807950,
             network_id: 1,
             acnt: Some(acnt),
         };
-        let mut cert_state: CertState = CertState::default();
-        match validate_txs(&[metx], &env, &utxos, &mut cert_state) {
-            Ok(()) => assert!(false, "Max value size exceeded"),
-            Err(err) => match err {
-                PostAlonzo(PostAlonzoError::MaxValSizeExceeded) => (),
-                _ => assert!(false, "Unexpected error ({:?})", err),
-            },
-        }
-    }
-
-    #[test]
-    // Same as successful_mainnet_tx, except that the transaction's network ID is
-    // altered.
-    fn tx_network_id() {
-        let cbor_bytes: Vec<u8> = cbor_to_bytes(include_str!("../../test_data/conway3.tx"));
-        let mut mtx: MintedTx = conway_minted_tx_from_cbor(&cbor_bytes);
-        let tx_outs_info: &[(
-            String,
-            Value,
-            Option<MintedDatumOption>,
-            Option<CborWrap<MintedScriptRef>>,
-<<<<<<< HEAD
-        )] = &[
-            (
-                String::from("11a55f409501bf65805bb0dc76f6f9ae90b61e19ed870bc0025681360881728e7ed4cf324e1323135e7e6d931f01e30792d9cdf17129cb806d"),
-                Value::Coin(25000000),
-                Some(PseudoDatumOption::Hash(
-                    hex::decode("3E8C4B1D396BB8132E5097F5A2F012D97900CBC496A3745DB4226CEA4CB66465")
-                        .unwrap()
-                        .as_slice()
-                        .into(),
-                )),
-                None,
-            ),
-            (
-                String::from("01f1e126304308006938d2e8571842ff87302fff95a037b3fd838451b8b3c9396d0680d912487139cb7fc85aa279ea70e8cdacee4c6cae40fd"),
-                Value::Multiasset(
-                    1795660,
-                    [(
-                        "787f0c946b98153500edc0a753e65457250544da8486b17c85708135"
-                            .parse().
-                            unwrap(),
-                        [(
-                            Bytes::from(
-                                hex::decode("506572666563744c6567656e64617279446572705365616c")
-                                    .unwrap(),
-                            ),
-                            PositiveCoin::try_from(1).ok().unwrap(),
-                        )].into(),
-                    )].into(),
-                ),
-                None,
-                None,
-            ),
-        ];
-        let mut utxos: UTxOs = mk_utxo_for_conway_tx(&mtx.transaction_body, tx_outs_info);
         let collateral_info: &[(
             String,
             Value,
@@ -1116,400 +922,11 @@
                     [(
                         Bytes::from(
                             hex::decode("4879706562656173747332343233")
-                                        .unwrap(),
+                                .unwrap(),
                         ),
                         PositiveCoin::try_from(1000).ok().unwrap(),
-                    )].into(),
-                )].into(),
-            ),
-=======
-        )] = &[(
-            String::from("015c5c318d01f729e205c95eb1b02d623dd10e78ea58f72d0c13f892b2e8904edc699e2f0ce7b72be7cec991df651a222e2ae9244eb5975cba"),
-            Value::Coin(20000000),
->>>>>>> 04dee64d
-            None,
-            None,
-        )];
-        let utxos: UTxOs = mk_utxo_for_conway_tx(&mtx.transaction_body, tx_outs_info);
-        let mut tx_body: MintedTransactionBody = (*mtx.transaction_body).clone();
-        tx_body.network_id = Some(NetworkId::Testnet);
-        let mut tx_buf: Vec<u8> = Vec::new();
-        let _ = encode(tx_body, &mut tx_buf);
-        mtx.transaction_body =
-            Decode::decode(&mut Decoder::new(tx_buf.as_slice()), &mut ()).unwrap();
-        let metx: MultiEraTx = MultiEraTx::from_conway(&mtx);
-        let acnt = AccountState {
-            treasury: 261_254_564_000_000,
-            reserves: 0,
-        };
-
-        let env: Environment = Environment {
-            prot_params: MultiEraProtocolParameters::Conway(mk_mainnet_params_epoch_365()),
-            prot_magic: 764824073,
-            block_slot: 72316896,
-            network_id: 1,
-            acnt: Some(acnt),
-        };
-        let mut cert_state: CertState = CertState::default();
-        match validate_txs(&[metx], &env, &utxos, &mut cert_state) {
-            Ok(()) => assert!(
-                false,
-                "Transaction network ID should match environment network ID"
-            ),
-            Err(err) => match err {
-                PostAlonzo(PostAlonzoError::TxWrongNetworkID) => (),
-                _ => assert!(false, "Unexpected error ({:?})", err),
-            },
-        }
-    }
-
-    #[test]
-    // Same as successful_mainnet_tx_with_plutus_v3_script, except that all
-    // collaterals are removed before calling validation.
-    fn no_collateral_inputs() {
-        let cbor_bytes: Vec<u8> = cbor_to_bytes(include_str!("../../test_data/conway6.tx"));
-        let mut mtx: MintedTx = conway_minted_tx_from_cbor(&cbor_bytes);
-        let datum_bytes = cbor_to_bytes("d8799f4568656c6c6fff");
-
-        let tx_outs_info: &[(
-            String,
-            Value,
-            Option<MintedDatumOption>,
-            Option<CborWrap<MintedScriptRef>>,
-<<<<<<< HEAD
-        )] = &[
-            (
-                String::from("11a55f409501bf65805bb0dc76f6f9ae90b61e19ed870bc0025681360881728e7ed4cf324e1323135e7e6d931f01e30792d9cdf17129cb806d"),
-                Value::Coin(25000000),
-                Some(PseudoDatumOption::Hash(
-                    hex::decode("3E8C4B1D396BB8132E5097F5A2F012D97900CBC496A3745DB4226CEA4CB66465")
-                        .unwrap()
-                        .as_slice()
-                        .into(),
-                )),
-                None,
-            ),
-            (
-                String::from("01f1e126304308006938d2e8571842ff87302fff95a037b3fd838451b8b3c9396d0680d912487139cb7fc85aa279ea70e8cdacee4c6cae40fd"),
-                Value::Multiasset(
-                    1795660,
-                    [(
-                        "787f0c946b98153500edc0a753e65457250544da8486b17c85708135"
-                            .parse().
-                            unwrap(),
-                        [(
-                            Bytes::from(
-                                hex::decode("506572666563744c6567656e64617279446572705365616c")
-                                    .unwrap(),
-                            ),
-                            PositiveCoin::try_from(1).ok().unwrap(),
-                        )].into(),
-                    )].into(),
-                ),
-                None,
-                None,
-            ),
-        ];
-=======
-        )] = &[(
-            String::from("71faae60072c45d121b6e58ae35c624693ee3dad9ea8ed765eb6f76f9f"),
-            Value::Coin(2000000),
-            Some(PseudoDatumOption::Data(CborWrap(
-                minicbor::decode(&datum_bytes).unwrap(),
-            ))),
-            None,
-        )];
-
->>>>>>> 04dee64d
-        let mut utxos: UTxOs = mk_utxo_for_conway_tx(&mtx.transaction_body, tx_outs_info);
-
-        let collateral_info: &[(
-            String,
-            Value,
-            Option<MintedDatumOption>,
-            Option<CborWrap<MintedScriptRef>>,
-        )] = &[(
-            String::from("015c5c318d01f729e205c95eb1b02d623dd10e78ea58f72d0c13f892b2e8904edc699e2f0ce7b72be7cec991df651a222e2ae9244eb5975cba"),
-            Value::Coin(49731771),
-            None,
-            None,
-        )];
-        add_collateral_conway(&mtx.transaction_body, &mut utxos, collateral_info);
-
-        let acnt = AccountState {
-            treasury: 261_254_564_000_000,
-            reserves: 0,
-        };
-
-        let env: Environment = Environment {
-            prot_params: MultiEraProtocolParameters::Conway(mk_mainnet_params_epoch_380()),
-            prot_magic: 764824073,
-            block_slot: 149807950,
-            network_id: 1,
-            acnt: Some(acnt),
-        };
-        let mut tx_body: MintedTransactionBody = (*mtx.transaction_body).clone();
-        tx_body.collateral = None;
-        let mut tx_buf: Vec<u8> = Vec::new();
-        let _ = encode(tx_body, &mut tx_buf);
-        mtx.transaction_body =
-            Decode::decode(&mut Decoder::new(tx_buf.as_slice()), &mut ()).unwrap();
-        let metx: MultiEraTx = MultiEraTx::from_conway(&mtx);
-
-        let mut cert_state: CertState = CertState::default();
-        match validate_txs(&[metx], &env, &utxos, &mut cert_state) {
-            Ok(()) => assert!(false, "No collateral inputs"),
-            Err(err) => match err {
-                PostAlonzo(PostAlonzoError::CollateralMissing) => (),
-                _ => assert!(false, "Unexpected error ({:?})", err),
-            },
-        }
-    }
-
-    #[test]
-    // Same as successful_mainnet_tx_with_plutus_v3_script, except that validation
-    // is called on an environment which does not allow enough collateral inputs
-    // for the transaction to be valid.
-    fn too_many_collateral_inputs() {
-        let cbor_bytes: Vec<u8> = cbor_to_bytes(include_str!("../../test_data/conway6.tx"));
-        let mtx: MintedTx = conway_minted_tx_from_cbor(&cbor_bytes);
-        let metx: MultiEraTx = MultiEraTx::from_conway(&mtx);
-        let datum_bytes = cbor_to_bytes("d8799f4568656c6c6fff");
-
-        let tx_outs_info: &[(
-            String,
-            Value,
-            Option<MintedDatumOption>,
-            Option<CborWrap<MintedScriptRef>>,
-<<<<<<< HEAD
-        )] = &[
-            (
-                String::from("11a55f409501bf65805bb0dc76f6f9ae90b61e19ed870bc0025681360881728e7ed4cf324e1323135e7e6d931f01e30792d9cdf17129cb806d"),
-                Value::Coin(25000000),
-                Some(PseudoDatumOption::Hash(
-                    hex::decode("3E8C4B1D396BB8132E5097F5A2F012D97900CBC496A3745DB4226CEA4CB66465")
-                        .unwrap()
-                        .as_slice()
-                        .into(),
-                )),
-                None,
-            ),
-            (
-                String::from("01f1e126304308006938d2e8571842ff87302fff95a037b3fd838451b8b3c9396d0680d912487139cb7fc85aa279ea70e8cdacee4c6cae40fd"),
-                Value::Multiasset(
-                    1795660,
-                    [(
-                        "787f0c946b98153500edc0a753e65457250544da8486b17c85708135"
-                            .parse().
-                            unwrap(),
-                        [(
-                            Bytes::from(
-                                hex::decode("506572666563744c6567656e64617279446572705365616c")
-                                    .unwrap(),
-                            ),
-                            PositiveCoin::try_from(1).ok().unwrap(),
-                        )].into(),
-                    )].into(),
-                ),
-                None,
-                None,
-            ),
-        ];
-=======
-        )] = &[(
-            String::from("71faae60072c45d121b6e58ae35c624693ee3dad9ea8ed765eb6f76f9f"),
-            Value::Coin(2000000),
-            Some(PseudoDatumOption::Data(CborWrap(
-                minicbor::decode(&datum_bytes).unwrap(),
-            ))),
-            None,
-        )];
-
->>>>>>> 04dee64d
-        let mut utxos: UTxOs = mk_utxo_for_conway_tx(&mtx.transaction_body, tx_outs_info);
-
-        let collateral_info: &[(
-            String,
-            Value,
-            Option<MintedDatumOption>,
-            Option<CborWrap<MintedScriptRef>>,
-        )] = &[(
-            String::from("015c5c318d01f729e205c95eb1b02d623dd10e78ea58f72d0c13f892b2e8904edc699e2f0ce7b72be7cec991df651a222e2ae9244eb5975cba"),
-            Value::Coin(49731771),
-            None,
-            None,
-        )];
-        add_collateral_conway(&mtx.transaction_body, &mut utxos, collateral_info);
-
-        let acnt = AccountState {
-            treasury: 261_254_564_000_000,
-            reserves: 0,
-        };
-
-        let mut conway_prot_params: ConwayProtParams = mk_mainnet_params_epoch_380();
-        conway_prot_params.max_collateral_inputs = 0;
-
-        let env: Environment = Environment {
-            prot_params: MultiEraProtocolParameters::Conway(conway_prot_params),
-            prot_magic: 764824073,
-            block_slot: 149807950,
-            network_id: 1,
-            acnt: Some(acnt),
-        };
-
-        let mut cert_state: CertState = CertState::default();
-        match validate_txs(&[metx], &env, &utxos, &mut cert_state) {
-            Ok(()) => assert!(false, "Number of collateral inputs should be within limits"),
-            Err(err) => match err {
-                PostAlonzo(PostAlonzoError::TooManyCollaterals) => (),
-                _ => assert!(false, "Unexpected error ({:?})", err),
-            },
-        }
-    }
-
-    #[test]
-    // Same as successful_mainnet_tx_with_plutus_v3_script, except that the address
-    // of a collateral inputs is altered into a script-locked one.
-    fn collateral_is_not_verification_key_locked() {
-        let cbor_bytes: Vec<u8> = cbor_to_bytes(include_str!("../../test_data/conway6.tx"));
-        let mtx: MintedTx = conway_minted_tx_from_cbor(&cbor_bytes);
-        let datum_bytes = cbor_to_bytes("d8799f4568656c6c6fff");
-
-        let tx_outs_info: &[(
-            String,
-            Value,
-            Option<MintedDatumOption>,
-            Option<CborWrap<MintedScriptRef>>,
-        )] = &[(
-            String::from("71faae60072c45d121b6e58ae35c624693ee3dad9ea8ed765eb6f76f9f"),
-            Value::Coin(2000000),
-            Some(PseudoDatumOption::Data(CborWrap(
-                minicbor::decode(&datum_bytes).unwrap(),
-            ))),
-            None,
-        )];
-
-        let mut utxos: UTxOs = mk_utxo_for_conway_tx(&mtx.transaction_body, tx_outs_info);
-
-        let acnt = AccountState {
-            treasury: 261_254_564_000_000,
-            reserves: 0,
-        };
-
-        let env: Environment = Environment {
-            prot_params: MultiEraProtocolParameters::Conway(mk_mainnet_params_epoch_380()),
-            prot_magic: 764824073,
-            block_slot: 149807950,
-            network_id: 1,
-            acnt: Some(acnt),
-        };
-        let old_address: Address = match hex::decode(String::from("015c5c318d01f729e205c95eb1b02d623dd10e78ea58f72d0c13f892b2e8904edc699e2f0ce7b72be7cec991df651a222e2ae9244eb5975cba")) {
-            Ok(bytes_vec) => Address::from_bytes(bytes_vec.as_slice()).unwrap(),
-            _ => panic!("Unable to parse collateral input address"),
-        };
-        let old_shelley_address: ShelleyAddress = match old_address {
-            Address::Shelley(shelley_addr) => shelley_addr,
-            _ => panic!("Unable to parse collateral input address"),
-        };
-        let altered_address: ShelleyAddress = ShelleyAddress::new(
-            old_shelley_address.network(),
-            ShelleyPaymentPart::Script(*old_shelley_address.payment().as_hash()),
-            old_shelley_address.delegation().clone(),
-        );
-        let tx_in = mtx
-            .transaction_body
-            .collateral
-            .clone()
-            .unwrap()
-            .to_vec()
-            .pop()
-            .unwrap();
-        let multi_era_in: MultiEraInput =
-            MultiEraInput::AlonzoCompatible(Box::new(Cow::Owned(tx_in.clone())));
-        let multi_era_out: MultiEraOutput = MultiEraOutput::Conway(Box::new(Cow::Owned(
-            PseudoTransactionOutput::PostAlonzo(MintedPostAlonzoTransactionOutput {
-                address: Bytes::try_from(altered_address.to_hex()).unwrap(),
-                value: Value::Coin(5000000),
-                datum_option: None,
-                script_ref: None,
-            }),
-        )));
-        utxos.insert(multi_era_in, multi_era_out);
-        let metx: MultiEraTx = MultiEraTx::from_conway(&mtx);
-
-        let mut cert_state: CertState = CertState::default();
-        match validate_txs(&[metx], &env, &utxos, &mut cert_state) {
-            Ok(()) => assert!(false, "Collateral inputs should be verification-key locked"),
-            Err(err) => match err {
-                PostAlonzo(PostAlonzoError::CollateralNotVKeyLocked) => (),
-                _ => assert!(false, "Unexpected error ({:?})", err),
-            },
-        }
-    }
-
-    #[test]
-    // Same as successful_mainnet_tx_with_plutus_v3_script, except that the balance
-    // between assets in collateral inputs and assets in collateral return output
-    // contains assets other than lovelace.
-    fn collateral_with_other_assets() {
-        let cbor_bytes: Vec<u8> = cbor_to_bytes(include_str!("../../test_data/conway6.tx"));
-        let mtx: MintedTx = conway_minted_tx_from_cbor(&cbor_bytes);
-        let metx: MultiEraTx = MultiEraTx::from_conway(&mtx);
-        let datum_bytes = cbor_to_bytes("d8799f4568656c6c6fff");
-
-        let tx_outs_info: &[(
-            String,
-            Value,
-            Option<MintedDatumOption>,
-            Option<CborWrap<MintedScriptRef>>,
-        )] = &[(
-            String::from("71faae60072c45d121b6e58ae35c624693ee3dad9ea8ed765eb6f76f9f"),
-            Value::Coin(2000000),
-            Some(PseudoDatumOption::Data(CborWrap(
-                minicbor::decode(&datum_bytes).unwrap(),
-            ))),
-            None,
-        )];
-
-        let mut utxos: UTxOs = mk_utxo_for_conway_tx(&mtx.transaction_body, tx_outs_info);
-
-        let acnt = AccountState {
-            treasury: 261_254_564_000_000,
-            reserves: 0,
-        };
-
-        let env: Environment = Environment {
-            prot_params: MultiEraProtocolParameters::Conway(mk_mainnet_params_epoch_380()),
-            prot_magic: 764824073,
-            block_slot: 149807950,
-            network_id: 1,
-            acnt: Some(acnt),
-        };
-        let collateral_info: &[(
-            String,
-            Value,
-            Option<MintedDatumOption>,
-            Option<CborWrap<MintedScriptRef>>,
-        )] = &[(
-            String::from("01f1e126304308006938d2e8571842ff87302fff95a037b3fd838451b8b3c9396d0680d912487139cb7fc85aa279ea70e8cdacee4c6cae40fd"),
-            Value::Multiasset(
-                5000000,
-                NonEmptyKeyValuePairs::try_from(
-                    Vec::from(
-                        [(
-                            "b001076b34a87e7d48ec46703a6f50f93289582ad9bdbeff7f1e3295"
-                                .parse().
-                                unwrap(),
-                            NonEmptyKeyValuePairs::try_from(Vec::from([(
-                                Bytes::from(
-                                    hex::decode("4879706562656173747332343233")
-                                        .unwrap(),
-                                ),
-                                PositiveCoin::try_from(1000).ok().unwrap(),
-                            )])).ok().unwrap(),
-                        )]
-                    )
-                ).ok().unwrap(),
+                    )].into()
+                )].into()
             ),
             None,
             None,
@@ -1605,41 +1022,6 @@
             Value,
             Option<MintedDatumOption>,
             Option<CborWrap<MintedScriptRef>>,
-<<<<<<< HEAD
-        )] = &[
-            (
-                String::from("11a55f409501bf65805bb0dc76f6f9ae90b61e19ed870bc0025681360881728e7ed4cf324e1323135e7e6d931f01e30792d9cdf17129cb806d"),
-                Value::Coin(25000000),
-                Some(PseudoDatumOption::Hash(
-                    hex::decode("3E8C4B1D396BB8132E5097F5A2F012D97900CBC496A3745DB4226CEA4CB66465")
-                        .unwrap()
-                        .as_slice()
-                        .into(),
-                )),
-                None,
-            ),
-            (
-                String::from("01f1e126304308006938d2e8571842ff87302fff95a037b3fd838451b8b3c9396d0680d912487139cb7fc85aa279ea70e8cdacee4c6cae40fd"),
-                Value::Multiasset(
-                    1795660,
-                    [(
-                        "787f0c946b98153500edc0a753e65457250544da8486b17c85708135"
-                            .parse().
-                            unwrap(),
-                        [(
-                            Bytes::from(
-                                hex::decode("506572666563744c6567656e64617279446572705365616c")
-                                    .unwrap(),
-                            ),
-                            PositiveCoin::try_from(1).ok().unwrap(),
-                        )].into(),
-                    )].into(),
-                ),
-                None,
-                None,
-            ),
-        ];
-=======
         )] = &[(
             String::from("71faae60072c45d121b6e58ae35c624693ee3dad9ea8ed765eb6f76f9f"),
             Value::Coin(2000000),
@@ -1649,7 +1031,6 @@
             None,
         )];
 
->>>>>>> 04dee64d
         let mut utxos: UTxOs = mk_utxo_for_conway_tx(&mtx.transaction_body, tx_outs_info);
 
         let collateral_info: &[(
@@ -1743,688 +1124,6 @@
         }
     }
 
-<<<<<<< HEAD
-    // #[test]
-    // // Same as successful_mainnet_tx_with_minting, except that minting is not
-    // // supported by the corresponding native script.
-    // fn minting_lacks_policy() {
-    //     let cbor_bytes: Vec<u8> = cbor_to_bytes(include_str!("../../test_data/conway1.tx"));
-    //     let mut mtx: MintedTx = conway_minted_tx_from_cbor(&cbor_bytes);
-    //     let tx_outs_info: &[(
-    //         String,
-    //         Value,
-    //         Option<MintedDatumOption>,
-    //         Option<CborWrap<MintedScriptRef>>,
-    //     )] = &[
-    //         (
-    //             String::from("719b85d5e8611945505f078aeededcbed1d6ca11053f61e3f9d999fe44"),
-    //             Value::Multiasset(
-    //                 2034438,
-    //                 NonEmptyKeyValuePairs::try_from(
-    //                     Vec::from(
-    //                         [(
-    //                             "D195CA7DB29F0F13A00CAC7FCA70426FF60BAD4E1E87D3757FAE8484"
-    //                                 .parse().
-    //                                 unwrap(),
-    //                             NonEmptyKeyValuePairs::try_from(Vec::from([(
-    //                                 Bytes::from(
-    //                                     hex::decode("323738333331333737")
-    //                                         .unwrap(),
-    //                                 ),
-    //                                 PositiveCoin::try_from(1).ok().unwrap(),
-    //                             )])).ok().unwrap(),
-    //                         ),
-    //                         (
-    //                             "E4214B7CCE62AC6FBBA385D164DF48E157EAE5863521B4B67CA71D86"
-    //                                 .parse().
-    //                                 unwrap(),
-    //                             NonEmptyKeyValuePairs::try_from(Vec::from([(
-    //                                 Bytes::from(
-    //                                     hex::decode("39B9B709AC8605FC82116A2EFC308181BA297C11950F0F350001E28F0E50868B")
-    //                                         .unwrap(),
-    //                                 ),
-    //                                 PositiveCoin::try_from(42555569).ok().unwrap(),
-    //                             )])).ok().unwrap(),
-    //                         )
-    //                         ]
-    //                     )
-    //                 ).ok().unwrap(),
-
-    //             ),
-    //             Some(PseudoDatumOption::Hash(
-    //                 hex::decode("BB6F798DF7709327DB5BEB6C7A20BA5F170DE1841DDC38F98E192CD36E857B22")
-    //                     .unwrap()
-    //                     .as_slice()
-    //                     .into(),
-    //             )),
-    //             None,
-    //         ),
-    //         (
-    //             String::from("0121316dbc84420a5ee7461438483564c41fae876029319b3ee641fe4422339411d2df4c9c7c50b3d8f88db98d475e9d1bccd4244b412fbe5e"),
-    //             Value::Multiasset(
-    //                 197714998,
-    //                 NonEmptyKeyValuePairs::try_from(
-    //                     Vec::from(
-    //                         [(
-    //                             "29D222CE763455E3D7A09A665CE554F00AC89D2E99A1A83D267170C6"
-    //                                 .parse().
-    //                                 unwrap(),
-    //                             NonEmptyKeyValuePairs::try_from(Vec::from([(
-    //                                 Bytes::from(
-    //                                     hex::decode("4D494E")
-    //                                         .unwrap(),
-    //                                 ),
-    //                                 PositiveCoin::try_from(4913396066).ok().unwrap(),
-    //                             )])).ok().unwrap(),
-    //                         )
-    //                         ]
-    //                     )
-    //                 ).ok().unwrap(),
-    //             ),
-    //             None,
-    //             None,
-    //         ),
-    //     ];
-    //     let mut utxos: UTxOs = mk_utxo_for_conway_tx(&mtx.transaction_body, tx_outs_info);
-    //     let collateral_info: &[(
-    //         String,
-    //         Value,
-    //         Option<MintedDatumOption>,
-    //         Option<CborWrap<MintedScriptRef>>,
-    //     )] = &[(
-    //         String::from("0121316dbc84420a5ee7461438483564c41fae876029319b3ee641fe4422339411d2df4c9c7c50b3d8f88db98d475e9d1bccd4244b412fbe5e"),
-    //         Value::Coin(5000000),
-    //         None,
-    //         None,
-    //     )];
-    //     add_collateral_conway(&mtx.transaction_body, &mut utxos, collateral_info);
-    //     let mut tx_wits: MintedWitnessSet = mtx.transaction_witness_set.unwrap().clone();
-    //     tx_wits.native_script = Some(Set::from(
-    //         Set<J
-    //     ));
-    //     let mut tx_buf: Vec<u8> = Vec::new();
-    //     let _ = encode(tx_wits, &mut tx_buf);
-    //     mtx.transaction_witness_set =
-    //         Decode::decode(&mut Decoder::new(tx_buf.as_slice()), &mut ()).unwrap();
-    //     let metx: MultiEraTx = MultiEraTx::from_conway(&mtx);
-    //     let acnt = AccountState {
-    //         treasury: 261_254_564_000_000,
-    //         reserves: 0,
-    //     };
-
-    //     let env: Environment = Environment {
-    //         prot_params: MultiEraProtocolParameters::Conway(mk_mainnet_params_epoch_365()),
-    //         prot_magic: 764824073,
-    //         block_slot: 72316896,
-    //         network_id: 1,
-    //         acnt: Some(acnt),
-    //     };
-    //     let mut cert_state: CertState = CertState::default();
-    //     match validate_txs(&[metx], &env, &utxos, &mut cert_state) {
-    //         Ok(()) => assert!(
-    //             false,
-    //             "Minting policy is not supported by the corresponding native script"
-    //         ),
-    //         Err(err) => match err {
-    //             PostAlonzo(PostAlonzoError::MintingLacksPolicy) => (),
-    //             _ => assert!(false, "Unexpected error ({:?})", err),
-    //         },
-    //     }
-    // }
-
-    #[test]
-    // Same as successful_mainnet_tx_with_metadata, except that the AuxiliaryData is
-    // removed.
-    fn auxiliary_data_removed() {
-        let cbor_bytes: Vec<u8> = cbor_to_bytes(include_str!("../../test_data/conway2.tx"));
-        let mut mtx: MintedTx = conway_minted_tx_from_cbor(&cbor_bytes);
-        mtx.auxiliary_data = None.into();
-        let metx: MultiEraTx = MultiEraTx::from_conway(&mtx);
-        let tx_outs_info: &[(
-            String,
-            Value,
-            Option<MintedDatumOption>,
-            Option<CborWrap<MintedScriptRef>>,
-        )] = &[
-            (
-                String::from("11A55F409501BF65805BB0DC76F6F9AE90B61E19ED870BC0025681360881728E7ED4CF324E1323135E7E6D931F01E30792D9CDF17129CB806D"),
-                Value::Multiasset(
-                    1689618,
-                    [(
-                        "dc8f23301b0e3d71af9ac5d1559a060271aa6cf56ac98bdaeea19e18"
-                            .parse().
-                            unwrap(),
-                        [(
-                            Bytes::from(
-                                hex::decode("303734")
-                                    .unwrap(),
-                            ),
-                            PositiveCoin::try_from(1).ok().unwrap(),
-                        )].into(),
-                    )].into(),
-                ),
-                Some(PseudoDatumOption::Hash(
-                    hex::decode("d5b534d58e737861bac5135b5242297b3465c146cc0ddae0bd52547c52305ee7")
-                        .unwrap()
-                        .as_slice()
-                        .into(),
-                )),
-                None,
-            ),
-            (
-                String::from("01EDA33318624ADE03D53B7E954713D9E69440891F0D02E823267B610D6018DC6C7989A46EC26822425A3D2BAC60EEC2682A022740361ED957"),
-                Value::Coin(5000000),
-                None,
-                None,
-            ),
-        ];
-        let mut utxos: UTxOs = mk_utxo_for_conway_tx(&mtx.transaction_body, tx_outs_info);
-        let collateral_info: &[(
-            String,
-            Value,
-            Option<MintedDatumOption>,
-            Option<CborWrap<MintedScriptRef>>,
-        )] = &[(
-            String::from("01eda33318624ade03d53b7e954713d9e69440891f0d02e823267b610d6018dc6c7989a46ec26822425a3d2bac60eec2682a022740361ed957"),
-            Value::Coin(5000000),
-            None,
-            None,
-        )];
-        add_collateral_conway(&mtx.transaction_body, &mut utxos, collateral_info);
-        let acnt = AccountState {
-            treasury: 261_254_564_000_000,
-            reserves: 0,
-        };
-
-        let env: Environment = Environment {
-            prot_params: MultiEraProtocolParameters::Conway(mk_mainnet_params_epoch_365()),
-            prot_magic: 764824073,
-            block_slot: 72316896,
-            network_id: 1,
-            acnt: Some(acnt),
-        };
-        let mut cert_state: CertState = CertState::default();
-        match validate_txs(&[metx], &env, &utxos, &mut cert_state) {
-            Ok(()) => assert!(false, "Transaction auxiliary data removed"),
-            Err(err) => match err {
-                PostAlonzo(PostAlonzoError::MetadataHash) => (),
-                _ => assert!(false, "Unexpected error ({:?})", err),
-            },
-        }
-    }
-
-    // #[test]
-    // // Same as successful_mainnet_tx_with_plutus_v1_script, except that the script
-    // // hash in the script UTxO input cannot be matched to a script in the witness
-    // // set.
-    // fn script_input_lacks_script() {
-    //     let cbor_bytes: Vec<u8> = cbor_to_bytes(include_str!("../../test_data/conway2.tx"));
-    //     let mut mtx: MintedTx = conway_minted_tx_from_cbor(&cbor_bytes);
-    //     let tx_outs_info: &[(
-    //         String,
-    //         Value,
-    //         Option<MintedDatumOption>,
-    //         Option<CborWrap<MintedScriptRef>>,
-    //     )] = &[
-    //         (
-    //             String::from("11a55f409501bf65805bb0dc76f6f9ae90b61e19ed870bc0025681360881728e7ed4cf324e1323135e7e6d931f01e30792d9cdf17129cb806d"),
-    //             Value::Coin(25000000),
-    //             Some(PseudoDatumOption::Hash(
-    //                 hex::decode("3e8c4b1d396bb8132e5097f5a2f012d97900cbc496a3745db4226cea4cb66465")
-    //                     .unwrap()
-    //                     .as_slice()
-    //                     .into(),
-    //             )),
-    //             None,
-    //         ),
-    //         (
-    //             String::from("01f1e126304308006938d2e8571842ff87302fff95a037b3fd838451b8b3c9396d0680d912487139cb7fc85aa279ea70e8cdacee4c6cae40fd"),
-    //             Value::Multiasset(
-    //                 1795660,
-    //                 NonEmptyKeyValuePairs::try_from(
-    //                     Vec::from(
-    //                         [(
-    //                             "787f0c946b98153500edc0a753e65457250544da8486b17c85708135"
-    //                                 .parse().
-    //                                 unwrap(),
-    //                             NonEmptyKeyValuePairs::try_from(Vec::from([(
-    //                                 Bytes::from(
-    //                                     hex::decode("506572666563744c6567656e64617279446572705365616c")
-    //                                         .unwrap(),
-    //                                 ),
-    //                                 PositiveCoin::try_from(1).ok().unwrap(),
-    //                             )])).ok().unwrap(),
-    //                         )]
-    //                     )
-    //                 ).ok().unwrap(),
-    //             ),
-    //             None,
-    //             None,
-    //         ),
-    //     ];
-    //     let mut utxos: UTxOs = mk_utxo_for_conway_tx(&mtx.transaction_body, tx_outs_info);
-    //     let collateral_info: &[(
-    //         String,
-    //         Value,
-    //         Option<MintedDatumOption>,
-    //         Option<CborWrap<MintedScriptRef>>,
-    //     )] = &[(
-    //         String::from("01f1e126304308006938d2e8571842ff87302fff95a037b3fd838451b8b3c9396d0680d912487139cb7fc85aa279ea70e8cdacee4c6cae40fd"),
-    //         Value::Coin(5000000),
-    //         None,
-    //         None,
-    //     )];
-    //     add_collateral_conway(&mtx.transaction_body, &mut utxos, collateral_info);
-    //     let mut tx_wits: MintedWitnessSet = mtx.transaction_witness_set.unwrap().clone();
-    //     tx_wits.plutus_v1_script = Some(Vec::new());
-    //     let mut tx_buf: Vec<u8> = Vec::new();
-    //     let _ = encode(tx_wits, &mut tx_buf);
-    //     mtx.transaction_witness_set =
-    //         Decode::decode(&mut Decoder::new(tx_buf.as_slice()), &mut ()).unwrap();
-    //     let metx: MultiEraTx = MultiEraTx::from_conway(&mtx);
-    //     let acnt = AccountState {
-    //         treasury: 261_254_564_000_000,
-    //         reserves: 0,
-    //     };
-
-    //     let env: Environment = Environment {
-    //         prot_params: MultiEraProtocolParameters::Conway(mk_mainnet_params_epoch_365()),
-    //         prot_magic: 764824073,
-    //         block_slot: 72317003,
-    //         network_id: 1,
-    //         acnt: Some(acnt),
-    //     };
-    //     let mut cert_state: CertState = CertState::default();
-    //     match validate_txs(&[metx], &env, &utxos, &mut cert_state) {
-    //         Ok(()) => assert!(
-    //             false,
-    //             "Script hash in input is not matched to a script in the witness set"
-    //         ),
-    //         Err(err) => match err {
-    //             PostAlonzo(PostAlonzoError::ScriptWitnessMissing) => (),
-    //             _ => assert!(false, "Unexpected error ({:?})", err),
-    //         },
-    //     }
-    // }
-
-    // #[test]
-    // // Same as successful_mainnet_tx_with_plutus_v1_script, except that the datum of
-    // // the input script UTxO is removed from the MintedWitnessSet.
-    // fn missing_input_datum() {
-    //     let cbor_bytes: Vec<u8> = cbor_to_bytes(include_str!("../../test_data/conway2.tx"));
-    //     let mut mtx: MintedTx = conway_minted_tx_from_cbor(&cbor_bytes);
-    //     let tx_outs_info: &[(
-    //         String,
-    //         Value,
-    //         Option<MintedDatumOption>,
-    //         Option<CborWrap<MintedScriptRef>>,
-    //     )] = &[
-    //         (
-    //             String::from("11a55f409501bf65805bb0dc76f6f9ae90b61e19ed870bc0025681360881728e7ed4cf324e1323135e7e6d931f01e30792d9cdf17129cb806d"),
-    //             Value::Coin(25000000),
-    //             Some(PseudoDatumOption::Hash(
-    //                 hex::decode("3e8c4b1d396bb8132e5097f5a2f012d97900cbc496a3745db4226cea4cb66465")
-    //                     .unwrap()
-    //                     .as_slice()
-    //                     .into(),
-    //             )),
-    //             None,
-    //         ),
-    //         (
-    //             String::from("01f1e126304308006938d2e8571842ff87302fff95a037b3fd838451b8b3c9396d0680d912487139cb7fc85aa279ea70e8cdacee4c6cae40fd"),
-    //             Value::Multiasset(
-    //                 1795660,
-    //                 NonEmptyKeyValuePairs::try_from(
-    //                     Vec::from(
-    //                         [(
-    //                             "787f0c946b98153500edc0a753e65457250544da8486b17c85708135"
-    //                                 .parse().
-    //                                 unwrap(),
-    //                             NonEmptyKeyValuePairs::try_from(Vec::from([(
-    //                                 Bytes::from(
-    //                                     hex::decode("506572666563744c6567656e64617279446572705365616c")
-    //                                         .unwrap(),
-    //                                 ),
-    //                                 PositiveCoin::try_from(1).ok().unwrap(),
-    //                             )])).ok().unwrap(),
-    //                         )]
-    //                     )
-    //                 ).ok().unwrap(),
-    //             ),
-    //             None,
-    //             None,
-    //         ),
-    //     ];
-    //     let mut utxos: UTxOs = mk_utxo_for_conway_tx(&mtx.transaction_body, tx_outs_info);
-    //     let collateral_info: &[(
-    //         String,
-    //         Value,
-    //         Option<MintedDatumOption>,
-    //         Option<CborWrap<MintedScriptRef>>,
-    //     )] = &[(
-    //         String::from("01f1e126304308006938d2e8571842ff87302fff95a037b3fd838451b8b3c9396d0680d912487139cb7fc85aa279ea70e8cdacee4c6cae40fd"),
-    //         Value::Coin(5000000),
-    //         None,
-    //         None,
-    //     )];
-    //     add_collateral_conway(&mtx.transaction_body, &mut utxos, collateral_info);
-    //     let mut tx_wits: MintedWitnessSet = mtx.transaction_witness_set.unwrap().clone();
-    //     tx_wits.plutus_data = Some(Vec::new());
-    //     let mut tx_buf: Vec<u8> = Vec::new();
-    //     let _ = encode(tx_wits, &mut tx_buf);
-    //     mtx.transaction_witness_set =
-    //         Decode::decode(&mut Decoder::new(tx_buf.as_slice()), &mut ()).unwrap();
-    //     let metx: MultiEraTx = MultiEraTx::from_conway(&mtx);
-    //     let acnt = AccountState {
-    //         treasury: 261_254_564_000_000,
-    //         reserves: 0,
-    //     };
-
-    //     let env: Environment = Environment {
-    //         prot_params: MultiEraProtocolParameters::Conway(mk_mainnet_params_epoch_365()),
-    //         prot_magic: 764824073,
-    //         block_slot: 72317003,
-    //         network_id: 1,
-    //         acnt: Some(acnt),
-    //     };
-    //     let mut cert_state: CertState = CertState::default();
-    //     match validate_txs(&[metx], &env, &utxos, &mut cert_state) {
-    //         Ok(()) => assert!(
-    //             false,
-    //             "Datum matching the script input datum hash is missing"
-    //         ),
-    //         Err(err) => match err {
-    //             PostAlonzo(PostAlonzoError::DatumMissing) => (),
-    //             _ => assert!(false, "Unexpected error ({:?})", err),
-    //         },
-    //     }
-    // }
-
-    // #[test]
-    // // Same as successful_mainnet_tx_with_plutus_v1_script, except that the list of
-    // // PlutusData is extended with an unnecessary new element.
-    // fn extra_input_datum() {
-    //     let cbor_bytes: Vec<u8> = cbor_to_bytes(include_str!("../../test_data/conway2.tx"));
-    //     let mut mtx: MintedTx = conway_minted_tx_from_cbor(&cbor_bytes);
-    //     let tx_outs_info: &[(
-    //         String,
-    //         Value,
-    //         Option<MintedDatumOption>,
-    //         Option<CborWrap<MintedScriptRef>>,
-    //     )] = &[
-    //         (
-    //             String::from("11a55f409501bf65805bb0dc76f6f9ae90b61e19ed870bc0025681360881728e7ed4cf324e1323135e7e6d931f01e30792d9cdf17129cb806d"),
-    //             Value::Coin(25000000),
-    //             Some(PseudoDatumOption::Hash(
-    //                 hex::decode("3e8c4b1d396bb8132e5097f5a2f012d97900cbc496a3745db4226cea4cb66465")
-    //                     .unwrap()
-    //                     .as_slice()
-    //                     .into(),
-    //             )),
-    //             None,
-    //         ),
-    //         (
-    //             String::from("01f1e126304308006938d2e8571842ff87302fff95a037b3fd838451b8b3c9396d0680d912487139cb7fc85aa279ea70e8cdacee4c6cae40fd"),
-    //             Value::Multiasset(
-    //                 1795660,
-    //                 NonEmptyKeyValuePairs::try_from(
-    //                     Vec::from(
-    //                         [(
-    //                             "787f0c946b98153500edc0a753e65457250544da8486b17c85708135"
-    //                                 .parse().
-    //                                 unwrap(),
-    //                             NonEmptyKeyValuePairs::try_from(Vec::from([(
-    //                                 Bytes::from(
-    //                                     hex::decode("506572666563744c6567656e64617279446572705365616c")
-    //                                         .unwrap(),
-    //                                 ),
-    //                                 PositiveCoin::try_from(1).ok().unwrap(),
-    //                             )])).ok().unwrap(),
-    //                         )]
-    //                     )
-    //                 ).ok().unwrap(),
-    //             ),
-    //             None,
-    //             None,
-    //         ),
-    //     ];
-    //     let mut utxos: UTxOs = mk_utxo_for_conway_tx(&mtx.transaction_body, tx_outs_info);
-    //     let collateral_info: &[(
-    //         String,
-    //         Value,
-    //         Option<MintedDatumOption>,
-    //         Option<CborWrap<MintedScriptRef>>,
-    //     )] = &[(
-    //         String::from("01f1e126304308006938d2e8571842ff87302fff95a037b3fd838451b8b3c9396d0680d912487139cb7fc85aa279ea70e8cdacee4c6cae40fd"),
-    //         Value::Coin(5000000),
-    //         None,
-    //         None,
-    //     )];
-    //     add_collateral_conway(&mtx.transaction_body, &mut utxos, collateral_info);
-    //     let mut tx_wits: MintedWitnessSet = mtx.transaction_witness_set.unwrap().clone();
-    //     let old_datum: KeepRaw<PlutusData> = tx_wits.plutus_data.unwrap().pop().unwrap();
-    //     let new_datum: PlutusData = PlutusData::Array(MaybeIndefArray::Def(Vec::new()));
-    //     let mut new_datum_buf: Vec<u8> = Vec::new();
-    //     let _ = encode(new_datum, &mut new_datum_buf);
-    //     let keep_raw_new_datum: KeepRaw<PlutusData> =
-    //         Decode::decode(&mut Decoder::new(new_datum_buf.as_slice()), &mut ()).unwrap();
-    //     tx_wits.plutus_data = Some(vec![old_datum, keep_raw_new_datum]);
-    //     let mut tx_buf: Vec<u8> = Vec::new();
-    //     let _ = encode(tx_wits, &mut tx_buf);
-    //     mtx.transaction_witness_set =
-    //         Decode::decode(&mut Decoder::new(tx_buf.as_slice()), &mut ()).unwrap();
-    //     let metx: MultiEraTx = MultiEraTx::from_conway(&mtx);
-    //     let acnt = AccountState {
-    //         treasury: 261_254_564_000_000,
-    //         reserves: 0,
-    //     };
-
-    //     let env: Environment = Environment {
-    //         prot_params: MultiEraProtocolParameters::Conway(mk_mainnet_params_epoch_365()),
-    //         prot_magic: 764824073,
-    //         block_slot: 72317003,
-    //         network_id: 1,
-    //         acnt: Some(acnt),
-    //     };
-    //     let mut cert_state: CertState = CertState::default();
-    //     match validate_txs(&[metx], &env, &utxos, &mut cert_state) {
-    //         Ok(()) => assert!(false, "Unneeded datum"),
-    //         Err(err) => match err {
-    //             PostAlonzo(PostAlonzoError::UnneededDatum) => (),
-    //             _ => assert!(false, "Unexpected error ({:?})", err),
-    //         },
-    //     }
-    // }
-
-    // #[test]
-    // // Same as successful_mainnet_tx_with_plutus_v1_script, except that the list of
-    // // Redeemers is extended with an unnecessary new element.
-    // fn extra_redeemer() {
-    //     let cbor_bytes: Vec<u8> = cbor_to_bytes(include_str!("../../test_data/conway2.tx"));
-    //     let mut mtx: MintedTx = conway_minted_tx_from_cbor(&cbor_bytes);
-    //     let tx_outs_info: &[(
-    //         String,
-    //         Value,
-    //         Option<MintedDatumOption>,
-    //         Option<CborWrap<MintedScriptRef>>,
-    //     )] = &[
-    //         (
-    //             String::from("11a55f409501bf65805bb0dc76f6f9ae90b61e19ed870bc0025681360881728e7ed4cf324e1323135e7e6d931f01e30792d9cdf17129cb806d"),
-    //             Value::Coin(25000000),
-    //             Some(PseudoDatumOption::Hash(
-    //                 hex::decode("3e8c4b1d396bb8132e5097f5a2f012d97900cbc496a3745db4226cea4cb66465")
-    //                     .unwrap()
-    //                     .as_slice()
-    //                     .into(),
-    //             )),
-    //             None,
-    //         ),
-    //         (
-    //             String::from("01f1e126304308006938d2e8571842ff87302fff95a037b3fd838451b8b3c9396d0680d912487139cb7fc85aa279ea70e8cdacee4c6cae40fd"),
-    //             Value::Multiasset(
-    //                 1795660,
-    //                 NonEmptyKeyValuePairs::try_from(
-    //                     Vec::from(
-    //                         [(
-    //                             "787f0c946b98153500edc0a753e65457250544da8486b17c85708135"
-    //                                 .parse().
-    //                                 unwrap(),
-    //                             NonEmptyKeyValuePairs::try_from(Vec::from([(
-    //                                 Bytes::from(
-    //                                     hex::decode("506572666563744c6567656e64617279446572705365616c")
-    //                                         .unwrap(),
-    //                                 ),
-    //                                 PositiveCoin::try_from(1).ok().unwrap(),
-    //                             )])).ok().unwrap(),
-    //                         )]
-    //                     )
-    //                 ).ok().unwrap(),
-    //             ),
-    //             None,
-    //             None,
-    //         ),
-    //     ];
-    //     let mut utxos: UTxOs = mk_utxo_for_conway_tx(&mtx.transaction_body, tx_outs_info);
-    //     let collateral_info: &[(
-    //         String,
-    //         Value,
-    //         Option<MintedDatumOption>,
-    //         Option<CborWrap<MintedScriptRef>>,
-    //     )] = &[(
-    //         String::from("01f1e126304308006938d2e8571842ff87302fff95a037b3fd838451b8b3c9396d0680d912487139cb7fc85aa279ea70e8cdacee4c6cae40fd"),
-    //         Value::Coin(5000000),
-    //         None,
-    //         None,
-    //     )];
-    //     add_collateral_conway(&mtx.transaction_body, &mut utxos, collateral_info);
-    //     let mut tx_wits: MintedWitnessSet = mtx.transaction_witness_set.unwrap().clone();
-    //     let old_redeemer: Redeemer = tx_wits.redeemer.unwrap().pop().unwrap();
-    //     let new_redeemer: Redeemer = Redeemer {
-    //         tag: RedeemerTag::Spend,
-    //         index: 15,
-    //         data: PlutusData::Array(MaybeIndefArray::Def(Vec::new())),
-    //         ex_units: ExUnits { mem: 0, steps: 0 },
-    //     };
-    //     tx_wits.redeemer = Some(vec![old_redeemer, new_redeemer]);
-    //     let mut tx_buf: Vec<u8> = Vec::new();
-    //     let _ = encode(tx_wits, &mut tx_buf);
-    //     mtx.transaction_witness_set =
-    //         Decode::decode(&mut Decoder::new(tx_buf.as_slice()), &mut ()).unwrap();
-    //     let metx: MultiEraTx = MultiEraTx::from_conway(&mtx);
-    //     let acnt = AccountState {
-    //         treasury: 261_254_564_000_000,
-    //         reserves: 0,
-    //     };
-
-    //     let env: Environment = Environment {
-    //         prot_params: MultiEraProtocolParameters::Conway(mk_mainnet_params_epoch_365()),
-    //         prot_magic: 764824073,
-    //         block_slot: 72317003,
-    //         network_id: 1,
-    //         acnt: Some(acnt),
-    //     };
-    //     let mut cert_state: CertState = CertState::default();
-    //     match validate_txs(&[metx], &env, &utxos, &mut cert_state) {
-    //         Ok(()) => assert!(false, "Unneeded datum"),
-    //         Err(err) => match err {
-    //             PostAlonzo(PostAlonzoError::UnneededRedeemer) => (),
-    //             _ => assert!(false, "Unexpected error ({:?})", err),
-    //         },
-    //     }
-    // }
-
-    // #[test]
-    // // Same as successful_mainnet_tx_with_plutus_v1_script, except that the
-    // // redeemers list is modified in such a way that all other checks pass, but
-    // // the integrity hash related to script execution no longer matches the one
-    // // contained in the TransactionBody.
-    // fn script_integrity_hash() {
-    //     let cbor_bytes: Vec<u8> = cbor_to_bytes(include_str!("../../test_data/conway2.tx"));
-    //     let mut mtx: MintedTx = conway_minted_tx_from_cbor(&cbor_bytes);
-    //     let tx_outs_info: &[(
-    //         String,
-    //         Value,
-    //         Option<MintedDatumOption>,
-    //         Option<CborWrap<MintedScriptRef>>,
-    //     )] = &[
-    //         (
-    //             String::from("11a55f409501bf65805bb0dc76f6f9ae90b61e19ed870bc0025681360881728e7ed4cf324e1323135e7e6d931f01e30792d9cdf17129cb806d"),
-    //             Value::Coin(25000000),
-    //             Some(PseudoDatumOption::Hash(
-    //                 hex::decode("3e8c4b1d396bb8132e5097f5a2f012d97900cbc496a3745db4226cea4cb66465")
-    //                     .unwrap()
-    //                     .as_slice()
-    //                     .into(),
-    //             )),
-    //             None,
-    //         ),
-    //         (
-    //             String::from("01f1e126304308006938d2e8571842ff87302fff95a037b3fd838451b8b3c9396d0680d912487139cb7fc85aa279ea70e8cdacee4c6cae40fd"),
-    //             Value::Multiasset(
-    //                 1795660,
-    //                 KeyValuePairs::from(Vec::from([(
-    //                     "787f0c946b98153500edc0a753e65457250544da8486b17c85708135"
-    //                         .parse()
-    //                         .unwrap(),
-    //                     KeyValuePairs::from(Vec::from([(
-    //                         Bytes::from(
-    //                             hex::decode("506572666563744c6567656e64617279446572705365616c")
-    //                                 .unwrap(),
-    //                         ),
-    //                         1,
-    //                     )])),
-    //                 )])),
-    //             ),
-    //             None,
-    //             None,
-    //         ),
-    //     ];
-    //     let mut utxos: UTxOs = mk_utxo_for_conway_tx(&mtx.transaction_body, tx_outs_info);
-    //     let collateral_info: &[(
-    //         String,
-    //         Value,
-    //         Option<MintedDatumOption>,
-    //         Option<CborWrap<MintedScriptRef>>,
-    //     )] = &[(
-    //         String::from("01f1e126304308006938d2e8571842ff87302fff95a037b3fd838451b8b3c9396d0680d912487139cb7fc85aa279ea70e8cdacee4c6cae40fd"),
-    //         Value::Coin(5000000),
-    //         None,
-    //         None,
-    //     )];
-    //     add_collateral_conway(&mtx.transaction_body, &mut utxos, collateral_info);
-    //     let mut tx_witness_set: MintedWitnessSet = (*mtx.transaction_witness_set).clone();
-    //     let mut redeemer: Redeemer = tx_witness_set.redeemer.unwrap().pop().unwrap();
-    //     redeemer.ex_units = ExUnits { mem: 0, steps: 0 };
-    //     tx_witness_set.redeemer = Some(vec![redeemer]);
-    //     let mut tx_witness_set_buf: Vec<u8> = Vec::new();
-    //     let _ = encode(tx_witness_set, &mut tx_witness_set_buf);
-    //     mtx.transaction_witness_set =
-    //         Decode::decode(&mut Decoder::new(tx_witness_set_buf.as_slice()), &mut ()).unwrap();
-    //     let metx: MultiEraTx = MultiEraTx::from_conway(&mtx);
-    //     let acnt = AccountState {
-    //         treasury: 261_254_564_000_000,
-    //         reserves: 0,
-    //     };
-
-    //     let env: Environment = Environment {
-    //         prot_params: MultiEraProtocolParameters::Conway(mk_mainnet_params_epoch_365()),
-    //         prot_magic: 764824073,
-    //         block_slot: 72317003,
-    //         network_id: 1,
-    //         acnt: Some(acnt),
-    //     };
-    //     let mut cert_state: CertState = CertState::default();
-    //     match validate_txs(&[metx], &env, &utxos, &mut cert_state) {
-    //         Ok(()) => assert!(false, "Wrong script integrity hash"),
-    //         Err(err) => match err {
-    //             PostAlonzo(PostAlonzoError::ScriptIntegrityHash) => (),
-    //             _ => assert!(false, "Unexpected error ({:?})", err),
-    //         },
-    //     }
-    // }
-
-=======
->>>>>>> 04dee64d
     fn mk_mainnet_params_epoch_365() -> ConwayProtParams {
         ConwayProtParams {
             system_start: chrono::DateTime::parse_from_rfc3339("2017-09-23T21:44:51Z").unwrap(),
@@ -2794,10 +1493,6 @@
                     0,
                     20000000000,
                 ]),
-<<<<<<< HEAD
-                plutus_v3: None,
-                unknown: BTreeMap::default(),
-=======
                 plutus_v3: Some(vec![
                     100788, 420, 1, 1, 1000, 173, 0, 1, 1000, 59957, 4, 1, 11183, 32, 201305, 8356,
                     4, 16000, 100, 16000, 100, 16000, 100, 16000, 100, 16000, 100, 16000, 100, 100,
@@ -2821,8 +1516,7 @@
                     281145, 18848, 0, 1, 180194, 159, 1, 1, 158519, 8942, 0, 1, 159378, 8813, 0, 1,
                     107490, 3298, 1, 106057, 655, 1, 1964219, 24520, 3,
                 ]),
-                unknown: KeyValuePairs::from(vec![]),
->>>>>>> 04dee64d
+                unknown: BTreeMap::default(),
             },
             execution_costs: pallas_primitives::ExUnitPrices {
                 mem_price: RationalNumber {
@@ -3082,168 +1776,4 @@
             },
         }
     }
-<<<<<<< HEAD
-
-    fn mk_preprod_params_epoch_100() -> ConwayProtParams {
-        ConwayProtParams {
-            system_start: chrono::DateTime::parse_from_rfc3339("2017-09-23T21:44:51Z").unwrap(),
-            epoch_length: 432000,
-            slot_length: 1,
-            minfee_a: 44,
-            minfee_b: 155381,
-            max_block_body_size: 90112,
-            max_transaction_size: 16384,
-            max_block_header_size: 1100,
-            key_deposit: 2000000,
-            pool_deposit: 500000000,
-            maximum_epoch: 18,
-            desired_number_of_stake_pools: 500,
-            pool_pledge_influence: RationalNumber {
-                numerator: 3,
-                denominator: 10,
-            },
-            expansion_rate: RationalNumber {
-                numerator: 3,
-                denominator: 1000,
-            },
-            treasury_growth_rate: RationalNumber {
-                numerator: 2,
-                denominator: 10,
-            },
-            protocol_version: (8, 0),
-            min_pool_cost: 340000000,
-            ada_per_utxo_byte: 4310,
-            cost_models_for_script_languages: CostModels {
-                plutus_v1: Some(vec![
-                    205665, 812, 1, 1, 1000, 571, 0, 1, 1000, 24177, 4, 1, 1000, 32, 117366, 10475,
-                    4, 23000, 100, 23000, 100, 23000, 100, 23000, 100, 23000, 100, 23000, 100, 100,
-                    100, 23000, 100, 19537, 32, 175354, 32, 46417, 4, 221973, 511, 0, 1, 89141, 32,
-                    497525, 14068, 4, 2, 196500, 453240, 220, 0, 1, 1, 1000, 28662, 4, 2, 245000,
-                    216773, 62, 1, 1060367, 12586, 1, 208512, 421, 1, 187000, 1000, 52998, 1,
-                    80436, 32, 43249, 32, 1000, 32, 80556, 1, 57667, 4, 1000, 10, 197145, 156, 1,
-                    197145, 156, 1, 204924, 473, 1, 208896, 511, 1, 52467, 32, 64832, 32, 65493,
-                    32, 22558, 32, 16563, 32, 76511, 32, 196500, 453240, 220, 0, 1, 1, 69522,
-                    11687, 0, 1, 60091, 32, 196500, 453240, 220, 0, 1, 1, 196500, 453240, 220, 0,
-                    1, 1, 806990, 30482, 4, 1927926, 82523, 4, 265318, 0, 4, 0, 85931, 32, 205665,
-                    812, 1, 1, 41182, 32, 212342, 32, 31220, 32, 32696, 32, 43357, 32, 32247, 32,
-                    38314, 32, 57996947, 18975, 10,
-                ]),
-
-                plutus_v2: Some(vec![
-                    205665, 812, 1, 1, 1000, 571, 0, 1, 1000, 24177, 4, 1, 1000, 32, 117366, 10475,
-                    4, 23000, 100, 23000, 100, 23000, 100, 23000, 100, 23000, 100, 23000, 100, 100,
-                    100, 23000, 100, 19537, 32, 175354, 32, 46417, 4, 221973, 511, 0, 1, 89141, 32,
-                    497525, 14068, 4, 2, 196500, 453240, 220, 0, 1, 1, 1000, 28662, 4, 2, 245000,
-                    216773, 62, 1, 1060367, 12586, 1, 208512, 421, 1, 187000, 1000, 52998, 1,
-                    80436, 32, 43249, 32, 1000, 32, 80556, 1, 57667, 4, 1000, 10, 197145, 156, 1,
-                    197145, 156, 1, 204924, 473, 1, 208896, 511, 1, 52467, 32, 64832, 32, 65493,
-                    32, 22558, 32, 16563, 32, 76511, 32, 196500, 453240, 220, 0, 1, 1, 69522,
-                    11687, 0, 1, 60091, 32, 196500, 453240, 220, 0, 1, 1, 196500, 453240, 220, 0,
-                    1, 1, 1159724, 392670, 0, 2, 806990, 30482, 4, 1927926, 82523, 4, 265318, 0, 4,
-                    0, 85931, 32, 205665, 812, 1, 1, 41182, 32, 212342, 32, 31220, 32, 32696, 32,
-                    43357, 32, 32247, 32, 38314, 32, 35892428, 10, 57996947, 18975, 10, 38887044,
-                    32947, 10,
-                ]),
-                plutus_v3: None,
-                unknown: BTreeMap::default(),
-            },
-            execution_costs: pallas_primitives::ExUnitPrices {
-                mem_price: RationalNumber {
-                    numerator: 577,
-                    denominator: 10000,
-                },
-                step_price: RationalNumber {
-                    numerator: 721,
-                    denominator: 10000000,
-                },
-            },
-            max_tx_ex_units: ExUnits {
-                mem: 14000000,
-                steps: 10000000000,
-            },
-            max_block_ex_units: ExUnits {
-                mem: 62000000,
-                steps: 20000000000,
-            },
-            max_value_size: 5000,
-            collateral_percentage: 150,
-            max_collateral_inputs: 3,
-            pool_voting_thresholds: PoolVotingThresholds {
-                motion_no_confidence: RationalNumber {
-                    numerator: 0,
-                    denominator: 1,
-                },
-                committee_normal: RationalNumber {
-                    numerator: 0,
-                    denominator: 1,
-                },
-                committee_no_confidence: RationalNumber {
-                    numerator: 0,
-                    denominator: 1,
-                },
-                hard_fork_initiation: RationalNumber {
-                    numerator: 0,
-                    denominator: 1,
-                },
-                security_voting_threshold: RationalNumber {
-                    numerator: 0,
-                    denominator: 1,
-                },
-            },
-            drep_voting_thresholds: DRepVotingThresholds {
-                motion_no_confidence: RationalNumber {
-                    numerator: 0,
-                    denominator: 1,
-                },
-                committee_normal: RationalNumber {
-                    numerator: 0,
-                    denominator: 1,
-                },
-                committee_no_confidence: RationalNumber {
-                    numerator: 0,
-                    denominator: 1,
-                },
-                update_constitution: RationalNumber {
-                    numerator: 0,
-                    denominator: 1,
-                },
-                hard_fork_initiation: RationalNumber {
-                    numerator: 0,
-                    denominator: 1,
-                },
-                pp_network_group: RationalNumber {
-                    numerator: 0,
-                    denominator: 1,
-                },
-                pp_economic_group: RationalNumber {
-                    numerator: 0,
-                    denominator: 1,
-                },
-                pp_technical_group: RationalNumber {
-                    numerator: 0,
-                    denominator: 1,
-                },
-                pp_governance_group: RationalNumber {
-                    numerator: 0,
-                    denominator: 1,
-                },
-                treasury_withdrawal: RationalNumber {
-                    numerator: 0,
-                    denominator: 1,
-                },
-            },
-            min_committee_size: 0,
-            committee_term_limit: 0,
-            governance_action_validity_period: 0,
-            governance_action_deposit: 0,
-            drep_deposit: 0,
-            drep_inactivity_period: 0,
-            minfee_refscript_cost_per_byte: RationalNumber {
-                numerator: 0,
-                denominator: 1,
-            },
-        }
-    }
-=======
->>>>>>> 04dee64d
 }