--- conflicted
+++ resolved
@@ -24,11 +24,7 @@
         NativeScript, PseudoDatumOption, PseudoScript, PseudoTransactionOutput, Redeemers,
         RedeemersKey, RequiredSigners, VKeyWitness, Value,
     },
-<<<<<<< HEAD
     AddrKeyhash, Hash, PlutusData, PlutusScript, PolicyId, PositiveCoin,
-=======
-    AddrKeyhash, Hash, NonEmptyKeyValuePairs, PlutusData, PlutusScript, PolicyId, PositiveCoin,
->>>>>>> 90219be0
     TransactionInput,
 };
 use pallas_traverse::{MultiEraInput, MultiEraOutput, OriginalHash};
