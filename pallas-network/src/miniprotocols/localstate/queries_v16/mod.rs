// TODO: this should move to pallas::ledger crate at some point

use pallas_crypto::hash::Hash;
use std::collections::BTreeSet;
use std::hash::Hash as StdHash;
// required for derive attrs to work
use pallas_codec::minicbor::{self};

use pallas_codec::utils::{AnyUInt, Bytes, KeyValuePairs, TagWrap};
use pallas_codec::{
    minicbor::{Decode, Encode},
    utils::AnyCbor,
};

use crate::miniprotocols::Point;

use super::{Client, ClientError};

mod codec;

// https://github.com/input-output-hk/ouroboros-consensus/blob/main/ouroboros-consensus-cardano/src/shelley/Ouroboros/Consensus/Shelley/Ledger/Query.hs
#[derive(Debug, Clone, PartialEq)]
#[repr(u16)]
pub enum BlockQuery {
    GetLedgerTip,
    GetEpochNo,
    GetNonMyopicMemberRewards(AnyCbor),
    GetCurrentPParams,
    GetProposedPParamsUpdates,
    GetStakeDistribution,
    GetUTxOByAddress(Addrs),
    GetUTxOWhole,
    DebugEpochState,
    GetCBOR(Box<BlockQuery>),
    GetFilteredDelegationsAndRewardAccounts(StakeAddrs),
    GetGenesisConfig,
    DebugNewEpochState,
    DebugChainDepState,
    GetRewardProvenance,
    GetUTxOByTxIn(TxIns),
    GetStakePools,
    GetStakePoolParams(AnyCbor),
    GetRewardInfoPools,
    GetPoolState(AnyCbor),
    GetStakeSnapshots(Pools),
    GetPoolDistr(AnyCbor),
    GetStakeDelegDeposits(AnyCbor),
    GetConstitutionHash,
}

#[derive(Debug, Clone, PartialEq)]
#[repr(u16)]
pub enum HardForkQuery {
    GetInterpreter,
    GetCurrentEra,
}

pub type Epoch = u64;
pub type Proto = u16;
pub type Era = u16;

#[derive(Debug, Clone, PartialEq)]
pub enum LedgerQuery {
    BlockQuery(Era, BlockQuery),
    HardForkQuery(HardForkQuery),
}

#[derive(Debug, Clone, PartialEq)]
pub enum Request {
    LedgerQuery(LedgerQuery),
    GetSystemStart,
    GetChainBlockNo,
    GetChainPoint,
}

#[derive(Debug, PartialEq, Eq, Clone)]
pub enum Value {
    Coin(Coin),
    Multiasset(Coin, Multiasset<Coin>),
}

#[derive(Debug, Encode, Decode, PartialEq)]
pub struct SystemStart {
    #[n(0)]
    pub year: u32,

    #[n(1)]
    pub day_of_year: u32,

    #[n(2)]
    pub picoseconds_of_day: u64,
}

#[derive(Debug, Encode, Decode, PartialEq)]
pub struct ChainBlockNumber {
    #[n(0)]
    pub slot_timeline: u32,

    #[n(1)]
    pub block_number: u32,
}

#[derive(Debug, PartialEq, Eq, Clone)]
pub struct RationalNumber {
    pub numerator: u64,
    pub denominator: u64,
}

pub type UnitInterval = RationalNumber;
pub type PositiveInterval = RationalNumber;

pub type ProtocolVersionMajor = u64;
pub type ProtocolVersionMinor = u64;

pub type CostModel = Vec<i64>;

#[derive(Encode, Decode, Debug, PartialEq, Eq, Clone)]
#[cbor(map)]
pub struct CostMdls {
    #[n(0)]
    pub plutus_v1: Option<CostModel>,

    #[n(1)]
    pub plutus_v2: Option<CostModel>,
}

#[derive(Encode, Decode, Debug, PartialEq, Eq, Clone)]
pub struct ExUnitPrices {
    #[n(0)]
    pub mem_price: PositiveInterval,

    #[n(1)]
    pub step_price: PositiveInterval,
}

#[derive(Encode, Decode, Debug, PartialEq, Eq, Clone)]
pub struct ExUnits {
    #[n(0)]
    pub mem: u32,
    #[n(1)]
    pub steps: u64,
}

#[derive(Encode, Decode, Debug, PartialEq, Eq, Clone)]
#[cbor(array)]
pub struct ProtocolParam {
    #[n(0)]
    pub minfee_a: Option<u32>,
    #[n(1)]
    pub minfee_b: Option<u32>,
    #[n(2)]
    pub max_block_body_size: Option<u32>,
    #[n(3)]
    pub max_transaction_size: Option<u32>,
    #[n(4)]
    pub max_block_header_size: Option<u32>,
    #[n(5)]
    pub key_deposit: Option<Coin>,
    #[n(6)]
    pub pool_deposit: Option<Coin>,
    #[n(7)]
    pub maximum_epoch: Option<Epoch>,
    #[n(8)]
    pub desired_number_of_stake_pools: Option<u32>,
    #[n(9)]
    pub pool_pledge_influence: Option<RationalNumber>,
    #[n(10)]
    pub expansion_rate: Option<UnitInterval>,
    #[n(11)]
    pub treasury_growth_rate: Option<UnitInterval>,
    #[n(12)]
    pub protocol_version_major: Option<ProtocolVersionMajor>,
    #[n(13)]
    pub protocol_version_minor: Option<ProtocolVersionMinor>,
    #[n(14)]
    pub min_pool_cost: Option<Coin>,
    #[n(15)]
    pub ada_per_utxo_byte: Option<Coin>,
    #[n(16)]
    pub cost_models_for_script_languages: Option<CostMdls>,
    #[n(17)]
    pub execution_costs: Option<ExUnitPrices>,
    #[n(18)]
    pub max_tx_ex_units: Option<ExUnits>,
    #[n(19)]
    pub max_block_ex_units: Option<ExUnits>,
    #[n(20)]
    pub max_value_size: Option<u32>,
    #[n(21)]
    pub collateral_percentage: Option<u32>,
    #[n(22)]
    pub max_collateral_inputs: Option<u32>,
}

#[derive(Debug, Encode, Decode, PartialEq)]
pub struct StakeDistribution {
    #[n(0)]
    pub pools: KeyValuePairs<Bytes, Pool>,
}

#[derive(Debug, Encode, Decode, PartialEq, Clone)]
pub struct Pool {
    #[n(0)]
    pub stakes: Fraction,

    #[n(1)]
    pub hashes: Bytes,
}

#[derive(Debug, Encode, Decode, PartialEq, Clone)]
pub struct Fraction {
    #[n(0)]
    pub num: u64,

    #[n(1)]
    pub dem: u64,
}

pub type Addr = Bytes;

pub type Addrs = Vec<Addr>;

#[derive(Debug, Encode, Decode, PartialEq, Eq, Clone, PartialOrd, Ord)]
pub struct StakeAddr {
    #[n(0)]
    addr_type: u8,
    #[n(1)]
    payload: Addr,
}

impl From<(u8, Bytes)> for StakeAddr {
    fn from((addr_type, payload): (u8, Bytes)) -> Self {
        Self { addr_type, payload }
    }
}

pub type StakeAddrs = BTreeSet<StakeAddr>;
pub type Delegations = KeyValuePairs<StakeAddr, Bytes>;
pub type RewardAccounts = KeyValuePairs<StakeAddr, u64>;

#[derive(Debug, PartialEq, Clone)]
pub struct FilteredDelegsRewards {
    pub delegs: Delegations,
    pub rewards: RewardAccounts,
}

pub type Pools = BTreeSet<Bytes>;

pub type Coin = AnyUInt;

pub type PolicyId = Hash<28>;

pub type AssetName = Bytes;

pub type Multiasset<A> = KeyValuePairs<PolicyId, KeyValuePairs<AssetName, A>>;

#[derive(Debug, Encode, Decode, PartialEq, Clone)]
pub struct UTxOByAddress {
    #[n(0)]
    pub utxo: KeyValuePairs<UTxO, TransactionOutput>,
}

pub type UTxOByTxin = UTxOByAddress;

// Bytes CDDL ->  #6.121([ * #6.121([ *datum ]) ])
pub type Datum = (Era, TagWrap<Bytes, 24>);

// From `pallas-primitives`, with fewer `derive`s
#[derive(
    Encode, Decode, Debug, PartialEq, Eq, PartialOrd, Ord, Clone,
)]
pub struct TransactionInput {
    #[n(0)]
    pub transaction_id: Hash<32>,

    #[n(1)]
    pub index: u64,
}

pub type TxIns = BTreeSet<TransactionInput>;

#[derive(Debug, PartialEq, Eq, Clone)]
pub enum TransactionOutput {
    Current(PostAlonsoTransactionOutput),
    Legacy(LegacyTransactionOutput),
}

#[derive(Debug, Encode, Decode, PartialEq, Eq, Clone)]
#[cbor(map)]
pub struct PostAlonsoTransactionOutput {
    #[n(0)]
    pub address: Bytes,

    #[n(1)]
    pub amount: Value,

    #[n(2)]
    pub inline_datum: Option<Datum>,

    #[n(3)]
    pub script_ref: Option<TagWrap<Bytes, 24>>,
}

#[derive(Debug, Encode, Decode, PartialEq, Eq, Clone)]
pub struct LegacyTransactionOutput {
    #[n(0)]
    pub address: Bytes,

    #[n(1)]
    pub amount: Value,

    #[n(2)]
    pub datum_hash: Option<Hash<32>>,
}

#[derive(Debug, Encode, Decode, PartialEq, Clone, StdHash, Eq)]
pub struct UTxO {
    #[n(0)]
    pub transaction_id: Hash<32>,

    #[n(1)]
    pub index: AnyUInt,
}

#[derive(Debug, Encode, Decode, PartialEq)]
pub struct StakeSnapshot {
    #[n(0)]
    pub snapshots: Snapshots,
}

#[derive(Debug, Encode, Decode, PartialEq, Clone)]
pub struct Snapshots {
    #[n(0)]
    pub stake_snapshots: KeyValuePairs<Bytes, Stakes>,

    #[n(1)]
    pub snapshot_stake_mark_total: u64,

    #[n(2)]
    pub snapshot_stake_set_total: u64,

    #[n(3)]
    pub snapshot_stake_go_total: u64,
}

#[derive(Debug, Encode, Decode, PartialEq, Clone)]
pub struct Stakes {
    #[n(0)]
    pub snapshot_mark_pool: u64,

    #[n(1)]
    pub snapshot_set_pool: u64,

    #[n(2)]
    pub snapshot_go_pool: u64,
}

#[derive(Debug, Encode, Decode, PartialEq)]
pub struct Genesis {
    #[n(0)]
    pub system_start: SystemStart,

    #[n(1)]
    pub network_magic: u32,

    #[n(2)]
    pub network_id: u32,

    #[n(3)]
    pub active_slots_coefficient: Fraction,

    #[n(4)]
    pub security_param: u32,

    #[n(5)]
    pub epoch_length: u32,

    #[n(6)]
    pub slots_per_kes_period: u32,

    #[n(7)]
    pub max_kes_evolutions: u32,

    #[n(8)]
    pub slot_length: u32,

    #[n(9)]
    pub update_quorum: u32,

    #[n(10)]
    pub max_lovelace_supply: Coin,
}

/// Get the current tip of the ledger.
pub async fn get_chain_point(client: &mut Client) -> Result<Point, ClientError> {
    let query = Request::GetChainPoint;
    let result = client.query(query).await?;

    Ok(result)
}

/// Get the current era.
pub async fn get_current_era(client: &mut Client) -> Result<Era, ClientError> {
    let query = HardForkQuery::GetCurrentEra;
    let query = LedgerQuery::HardForkQuery(query);
    let query = Request::LedgerQuery(query);
    let result = client.query(query).await?;

    Ok(result)
}

/// Get the system start time.
pub async fn get_system_start(client: &mut Client) -> Result<SystemStart, ClientError> {
    let query = Request::GetSystemStart;
    let result = client.query(query).await?;

    Ok(result)
}

/// Get the block number for the current tip.
pub async fn get_chain_block_no(client: &mut Client) -> Result<ChainBlockNumber, ClientError> {
    let query = Request::GetChainBlockNo;
    let result = client.query(query).await?;

    Ok(result)
}

/// Get the current protocol parameters.
pub async fn get_current_pparams(
    client: &mut Client,
    era: u16,
) -> Result<Vec<ProtocolParam>, ClientError> {
    let query = BlockQuery::GetCurrentPParams;
    let query = LedgerQuery::BlockQuery(era, query);
    let query = Request::LedgerQuery(query);
    let result = client.query(query).await?;

    Ok(result)
}

/// Get the block number for the current tip.
pub async fn get_block_epoch_number(client: &mut Client, era: u16) -> Result<u32, ClientError> {
    let query = BlockQuery::GetEpochNo;
    let query = LedgerQuery::BlockQuery(era, query);
    let query = Request::LedgerQuery(query);
    let (result,): (_,) = client.query(query).await?;

    Ok(result)
}

/// Get the current stake distribution for the given era.
pub async fn get_stake_distribution(
    client: &mut Client,
    era: u16,
) -> Result<StakeDistribution, ClientError> {
    let query = BlockQuery::GetStakeDistribution;
    let query = LedgerQuery::BlockQuery(era, query);
    let query = Request::LedgerQuery(query);
    let result = client.query(query).await?;

    Ok(result)
}

/// Get the UTxO set for the given era.
pub async fn get_utxo_by_address(
    client: &mut Client,
    era: u16,
    addrs: Addrs,
) -> Result<UTxOByAddress, ClientError> {
    let query = BlockQuery::GetUTxOByAddress(addrs);
    let query = LedgerQuery::BlockQuery(era, query);
    let query = Request::LedgerQuery(query);
    let result = client.query(query).await?;

    Ok(result)
}

/// Get stake snapshots for the given era and stake pools.
/// If `pools` are empty, all pools are queried.
/// Otherwise, only the specified pool is queried.
/// Note: This Query is limited by 1 pool per request.
pub async fn get_stake_snapshots(
    client: &mut Client,
    era: u16,
    pools: BTreeSet<Bytes>,
) -> Result<StakeSnapshot, ClientError> {
    let query = BlockQuery::GetStakeSnapshots(pools);
    let query = LedgerQuery::BlockQuery(era, query);
    let query = Request::LedgerQuery(query);
    let result = client.query(query).await?;

    Ok(result)
}

pub async fn get_cbor(
    client: &mut Client,
    era: u16,
    query: BlockQuery,
) -> Result<Vec<TagWrap<Bytes, 24>>, ClientError> {
    let query = BlockQuery::GetCBOR(Box::new(query));
    let query = LedgerQuery::BlockQuery(era, query);
    let query = Request::LedgerQuery(query);
    let result = client.query(query).await?;

    Ok(result)
}

/// Get the genesis configuration for the given era.
pub async fn get_genesis_config(
    client: &mut Client,
    era: u16,
) -> Result<Vec<Genesis>, ClientError> {
    let query = BlockQuery::GetGenesisConfig;
    let query = LedgerQuery::BlockQuery(era, query);
    let query = Request::LedgerQuery(query);
    let result = client.query(query).await?;

    Ok(result)
}

<<<<<<< HEAD
/// Get the delegations and rewards for the given stake addresses.
pub async fn get_filtered_delegations_rewards(
    client: &mut Client,
    era: u16,
    addrs: StakeAddrs,
) -> Result<FilteredDelegsRewards, ClientError> {
    let query = BlockQuery::GetFilteredDelegationsAndRewardAccounts(addrs);
=======
/// Get a subset of the UTxO, filtered by transaction input.
pub async fn get_utxo_by_txin(
    client: &mut Client,
    era: u16,
    txins: TxIns,
) -> Result<UTxOByTxin, ClientError> {
    let query = BlockQuery::GetUTxOByTxIn(txins);
>>>>>>> 57157b66
    let query = LedgerQuery::BlockQuery(era, query);
    let query = Request::LedgerQuery(query);
    let result = client.query(query).await?;

    Ok(result)
}<|MERGE_RESOLUTION|>--- conflicted
+++ resolved
@@ -518,7 +518,6 @@
     Ok(result)
 }
 
-<<<<<<< HEAD
 /// Get the delegations and rewards for the given stake addresses.
 pub async fn get_filtered_delegations_rewards(
     client: &mut Client,
@@ -526,7 +525,13 @@
     addrs: StakeAddrs,
 ) -> Result<FilteredDelegsRewards, ClientError> {
     let query = BlockQuery::GetFilteredDelegationsAndRewardAccounts(addrs);
-=======
+    let query = LedgerQuery::BlockQuery(era, query);
+    let query = Request::LedgerQuery(query);
+    let result = client.query(query).await?;
+
+    Ok(result)
+}
+
 /// Get a subset of the UTxO, filtered by transaction input.
 pub async fn get_utxo_by_txin(
     client: &mut Client,
@@ -534,7 +539,6 @@
     txins: TxIns,
 ) -> Result<UTxOByTxin, ClientError> {
     let query = BlockQuery::GetUTxOByTxIn(txins);
->>>>>>> 57157b66
     let query = LedgerQuery::BlockQuery(era, query);
     let query = Request::LedgerQuery(query);
     let result = client.query(query).await?;
